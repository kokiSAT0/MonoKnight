import SwiftUI
import Game
import SharedSupport // 共有ログユーティリティを利用するために追加

/// ゲームプレイとタイトル画面を統括するルートビュー
/// タイトル画面での設定シート表示やゲーム開始フローをまとめて制御する
@MainActor
/// SwiftUI ビュー全体を MainActor 上で扱い、MainActor 隔離されたシングルトン（GameCenterService / AdsService）へアクセスする際の競合を防ぐ
/// - NOTE: Swift 6 で厳格化された並行性モデルに追従し、ビルドエラー（MainActor 分離違反）を確実に回避するための指定
struct RootView: View {
    /// 画面全体の配色を揃えるためのテーマ。タブやトップバーの背景色を一元管理するためここで生成する
    private var theme = AppTheme()
    /// Game モジュール側の公開インターフェース束を保持し、GameView へ確実に注入できるようにする
    /// - NOTE: 依存をまとめておくことで、将来的にモック実装へ切り替える際も RootView の初期化だけで完結させられる
    private let gameInterfaces: GameModuleInterfaces
    /// Game Center 連携を扱うサービス（プロトコル型で受け取る）
    private let gameCenterService: GameCenterServiceProtocol
    /// 広告表示を扱うサービス（GameView へ受け渡す）
    private let adsService: AdsServiceProtocol
    /// キャンペーンステージ定義を参照するライブラリ
    private let campaignLibrary = CampaignLibrary.shared
    /// デバイスの横幅サイズクラスを参照し、iPad などレギュラー幅での余白やログ出力を調整する
    @Environment(\.horizontalSizeClass) private var horizontalSizeClass
    /// 画面全体の状態とログ出力を一元管理するステートストア
    /// - NOTE: onChange 連鎖による複雑な型推論を避け、プロパティ監視をクラス内の didSet へ集約する
    @StateObject private var stateStore: RootViewStateStore
    /// キャンペーン進捗を管理するストア
    @StateObject private var campaignProgressStore: CampaignProgressStore
    /// ローディング表示解除を遅延実行するためのワークアイテム
    /// - NOTE: 新しいゲーム開始操作が走った際に古い処理をキャンセルできるよう保持しておく
    @State private var pendingGameActivationWorkItem: DispatchWorkItem?
    /// 依存サービスを外部から注入可能にする初期化処理
    /// - Parameters:
    ///   - gameCenterService: Game Center 連携用サービス（デフォルトはシングルトン）
    ///   - adsService: 広告表示用サービス（デフォルトはシングルトン）
    init(gameInterfaces: GameModuleInterfaces = .live,
         gameCenterService: GameCenterServiceProtocol? = nil,
         adsService: AdsServiceProtocol? = nil) {
        // Swift 6 ではデフォルト引数の評価が非分離コンテキストで行われるため、
        // `@MainActor` に隔離されたシングルトンを安全に利用するためにイニシャライザ内で解決する。
        let resolvedGameCenterService = gameCenterService ?? GameCenterService.shared
        let resolvedAdsService = adsService ?? AdsService.shared

        self.gameInterfaces = gameInterfaces
        self.gameCenterService = resolvedGameCenterService
        self.adsService = resolvedAdsService
        // 画面状態を一括管理するステートストアを生成し、初期認証状態を反映する。
        _stateStore = StateObject(
            wrappedValue: RootViewStateStore(
                initialIsAuthenticated: resolvedGameCenterService.isAuthenticated
            )
        )
        _campaignProgressStore = StateObject(wrappedValue: CampaignProgressStore())
    }

    var body: some View {
        attachRootStateObservers(
            to: GeometryReader { geometry in
                // MARK: - GeometryReader が提供するサイズや safe area を専用コンテキストへまとめ、下層ビューへシンプルに引き渡す
                let layoutContext = makeLayoutContext(from: geometry)

                // MARK: - 生成済みのコンテキストを使い、型階層の浅いサブビューへ委譲して型チェック負荷を分散する
                makeRootContentView(with: layoutContext)
            }
        )
        .task {
            // 初回表示時に Game Center 認証を 1 度だけ試み、UI の表示ズレを防ぐ
            performInitialAuthenticationIfNeeded()
        }
    }
}

// MARK: - 画面状態ストア
@MainActor
final class RootViewStateStore: ObservableObject {
    /// Game Center 認証済みかどうか
    @Published var isAuthenticated: Bool {
        didSet {
            guard oldValue != isAuthenticated else { return }
            debugLog("RootView.isAuthenticated 更新: \(isAuthenticated)")
        }
    }
    /// タイトル画面の表示/非表示
    @Published var isShowingTitleScreen: Bool {
        didSet {
            guard oldValue != isShowingTitleScreen else { return }
            debugLog("RootView.isShowingTitleScreen 更新: \(isShowingTitleScreen)")
        }
    }
    /// ゲーム準備中（ローディング状態）かどうか
    @Published var isPreparingGame: Bool {
        didSet {
            guard oldValue != isPreparingGame else { return }
            debugLog("RootView.isPreparingGame 更新: \(isPreparingGame)")
        }
    }
    /// ゲーム開始準備が完了し、ユーザーの開始操作待ちかどうか
    @Published var isGameReadyForManualStart: Bool {
        didSet {
            guard oldValue != isGameReadyForManualStart else { return }
            debugLog("RootView.isGameReadyForManualStart 更新: \(isGameReadyForManualStart)")
        }
    }
    /// 実際にプレイへ適用しているモード
    @Published var activeMode: GameMode {
        didSet {
            guard oldValue != activeMode else { return }
            debugLog("RootView.activeMode 更新: \(activeMode.identifier.rawValue)")
        }
    }
    /// タイトル画面で選択中のモード
    @Published var selectedModeForTitle: GameMode {
        didSet {
            guard oldValue != selectedModeForTitle else { return }
            debugLog("RootView.selectedModeForTitle 更新: \(selectedModeForTitle.identifier.rawValue)")
        }
    }
    /// GameView の再生成に利用するセッション ID
    @Published var gameSessionID: UUID {
        didSet {
            guard oldValue != gameSessionID else { return }
            debugLog("RootView.gameSessionID 更新: \(gameSessionID)")
        }
    }
    /// トップバーの実測高さ
    @Published var topBarHeight: CGFloat {
        didSet {
            guard oldValue != topBarHeight else { return }
            debugLog("RootView.topBarHeight 更新: 旧値=\(oldValue), 新値=\(topBarHeight)")
        }
    }
    /// 直近に出力したレイアウトスナップショット
    /// - NOTE: `RootLayoutSnapshot` が `fileprivate` 扱いで定義されているため、
    ///         アクセスレベルを合わせて `fileprivate` に揃え、ビルドエラーを避ける
    @Published fileprivate var lastLoggedLayoutSnapshot: RootView.RootLayoutSnapshot?
    /// タイトル設定シートの表示状態
    @Published var isPresentingTitleSettings: Bool {
        didSet {
            guard oldValue != isPresentingTitleSettings else { return }
            debugLog("RootView.isPresentingTitleSettings 更新: \(isPresentingTitleSettings)")
        }
    }
    /// Game Center 認証の初回試行を完了したかどうか
    /// - NOTE: RootView が再描画されても `authenticateLocalPlayer` を重複呼び出ししないよう制御する
    private(set) var hasAttemptedInitialAuthentication: Bool
    /// 初期化時に必要な値をまとめて受け取り、SwiftUI の `@StateObject` から利用できるようにする
    /// - Parameter initialIsAuthenticated: Game Center 認証済みかどうかの初期値
    init(initialIsAuthenticated: Bool) {
        self.isAuthenticated = initialIsAuthenticated
        self.isShowingTitleScreen = true
        self.isPreparingGame = false
        self.isGameReadyForManualStart = false
        self.activeMode = .standard
        self.selectedModeForTitle = .standard
        self.gameSessionID = UUID()
        self.topBarHeight = 0
        self.lastLoggedLayoutSnapshot = nil
        self.isPresentingTitleSettings = false
        self.hasAttemptedInitialAuthentication = false
    }

    /// `@Published` プロパティへのバインディングを生成する補助メソッド
    /// - Parameter keyPath: 取得したいプロパティへの書き込み可能キー・パス
    /// - Returns: SwiftUI から利用できる `Binding`
    func binding<Value>(for keyPath: ReferenceWritableKeyPath<RootViewStateStore, Value>) -> Binding<Value> {
        Binding(
            get: { self[keyPath: keyPath] },
            set: { self[keyPath: keyPath] = $0 }
        )
    }

    /// 初回認証試行のフラグを更新し、まだ実行していない場合のみ true を返す
    /// - Returns: 認証を実行してよい場合は true、すでに試行済みなら false
    func markInitialAuthenticationAttemptedIfNeeded() -> Bool {
        guard !hasAttemptedInitialAuthentication else { return false }
        hasAttemptedInitialAuthentication = true
        return true
    }

    /// サイズクラス変化をログへ出力する
    /// - Parameter newValue: 更新後の横幅サイズクラス
    func logHorizontalSizeClassChange(_ newValue: UserInterfaceSizeClass?) {
        debugLog("RootView.horizontalSizeClass 更新: \(String(describing: newValue))")
    }
}

// MARK: - レイアウト支援メソッドと定数
private extension RootView {
    /// 初期表示時に Game Center 認証を 1 回だけキックする
    /// - Note: `RootViewStateStore` 側で多重呼び出しを防ぎ、`authenticateLocalPlayer` の UI が何度も提示されないようにする
    private func performInitialAuthenticationIfNeeded() {
        guard stateStore.markInitialAuthenticationAttemptedIfNeeded() else { return }

        handleGameCenterAuthenticationRequest { _ in
            // 初回認証の結果は `handleGameCenterAuthenticationRequest` 内でステートへ反映済みなので、ここでは追加処理は不要
        }
    }

    /// GeometryReader の値をまとめ直し、後続の View 生成で毎回同じ初期化コードを書かなくて済むようにする
    /// - Parameter geometry: SwiftUI が渡すレイアウト情報の生値
    /// - Returns: RootView 向けに整理したレイアウトコンテキスト
    func makeLayoutContext(from geometry: GeometryProxy) -> RootLayoutContext {
        RootLayoutContext(
            geometrySize: geometry.size,
            safeAreaInsets: geometry.safeAreaInsets,
            horizontalSizeClass: horizontalSizeClass
        )
    }

    /// 現在のモードに対応するキャンペーンステージを取得する
    /// - Parameter mode: 判定対象のゲームモード
    /// - Returns: キャンペーンステージであれば定義、該当しなければ nil
    func campaignStage(for mode: GameMode) -> CampaignStage? {
        guard let metadata = mode.campaignMetadataSnapshot else { return nil }
        return campaignLibrary.stage(with: metadata.stageID)
    }

    /// RootView 本体の `body` から切り離したメソッドで、サブビュー生成ロジックを共通化する
    /// - Parameter layoutContext: GeometryReader から構築したレイアウト情報
    /// - Returns: 依存サービスや状態をバインディングした `RootContentView`
    /// - Note: 戻り値である `RootContentView` が private 構造体であるため、
    ///         アクセスレベルを private へ明示して Swift 6 のアクセス制御要件を満たす
    private func makeRootContentView(with layoutContext: RootLayoutContext) -> RootContentView {
        RootContentView(
            theme: theme,
            layoutContext: layoutContext,
            gameInterfaces: gameInterfaces,
            gameCenterService: gameCenterService,
            adsService: adsService,
            campaignLibrary: campaignLibrary,
            campaignProgressStore: campaignProgressStore,
            isAuthenticated: stateStore.binding(for: \.isAuthenticated),
            isShowingTitleScreen: stateStore.binding(for: \.isShowingTitleScreen),
            isPreparingGame: stateStore.binding(for: \.isPreparingGame),
            isGameReadyForManualStart: stateStore.binding(for: \.isGameReadyForManualStart),
            activeMode: stateStore.binding(for: \.activeMode),
            selectedModeForTitle: stateStore.binding(for: \.selectedModeForTitle),
            gameSessionID: stateStore.binding(for: \.gameSessionID),
            topBarHeight: stateStore.binding(for: \.topBarHeight),
            lastLoggedLayoutSnapshot: stateStore.binding(for: \.lastLoggedLayoutSnapshot),
            isPresentingTitleSettings: stateStore.binding(for: \.isPresentingTitleSettings),
            authenticateAction: handleGameCenterAuthenticationRequest,
            onStartGame: { mode in
                // タイトル画面から受け取ったモードでゲーム準備フローを実行する
                startGamePreparation(for: mode)
            },
            onReturnToTitle: {
                // GameView からの戻る要求をハンドリングし、タイトル表示へ切り替える
                handleReturnToTitleRequest()
            },
            onConfirmGameStart: {
                // ローディング完了後の開始操作を受け取り、ゲームをスタートさせる
                finishGamePreparationAndStart()
            }
        )
    }

    /// `body` 末尾に連なっていた状態監視やシート表示を 1 つの修飾子へ集約し、型推論を単純化する
    /// - Parameter content: 観測対象となるコンテンツ
    /// - Returns: 各種ロギング・シート表示を適用したビュー
    func attachRootStateObservers<Content: View>(to content: Content) -> some View {
        content
            // PreferenceKey で通知されたトップバー高さをストアへ転送し、didSet 経由でログを出力する
            .onPreferenceChange(TopBarHeightPreferenceKey.self) { newHeight in
                guard stateStore.topBarHeight != newHeight else { return }
                // SwiftUI のレイアウト更新中に ObservableObject を同期更新すると
                // 「Publishing changes from within view updates is not allowed」警告が発生するため、
                // 次のメインループで反映させて安全に状態を更新する。
                DispatchQueue.main.async {
                    stateStore.topBarHeight = newHeight
                }
            }
            // サイズクラスの更新のみは Environment 値から取得する必要があるため、専用メソッドでログを残す
            .onChange(of: horizontalSizeClass) { _, newValue in
                stateStore.logHorizontalSizeClassChange(newValue)
            }
            // タイトル設定シートの表示制御。Binding はステートストアから生成する
            .fullScreenCover(isPresented: stateStore.binding(for: \.isPresentingTitleSettings)) {
                // RootView から AdsServiceProtocol を引き渡し、設定画面でも共通プロトコル経由で操作できるようにする。
                SettingsView(adsService: adsService)
                    // キャンペーン進捗ストアも同じインスタンスを共有し、デバッグ用パスコード入力で即座に反映されるようにする。
                    .environmentObject(campaignProgressStore)
            }
    }

    /// GeometryReader から得たレイアウト情報を引き受け、RootView 全体を構築する補助ビュー
    /// - NOTE: View 構築を専用の構造体へ分離することで、RootView 本体が抱えるジェネリック階層を浅くし、
    ///         Xcode の型チェック処理時間を抑える。
    private struct RootContentView: View {
        /// 共通テーマ。背景・トップバーなどで利用する
        let theme: AppTheme
        /// GeometryReader から抽出したサイズや safe area の情報
        let layoutContext: RootLayoutContext
        /// GameView へ渡すゲームモジュールのインターフェース束
        /// - NOTE: ここで受け取っておくことで、親ビューのプロパティへアクセスせずに GameView を安全に初期化できる
        let gameInterfaces: GameModuleInterfaces
        /// Game Center 関連のサービスインスタンス
        let gameCenterService: GameCenterServiceProtocol
        /// 広告制御用サービス
        let adsService: AdsServiceProtocol
        /// キャンペーン定義を参照するライブラリ
        /// - NOTE: 親ビューのプロパティへ直接アクセスするとネスト構造体のインスタンス化時にビルドエラーとなるため、依存として受け取って保持する
        let campaignLibrary: CampaignLibrary
        /// キャンペーン進捗ストア
        @ObservedObject var campaignProgressStore: CampaignProgressStore
        /// Game Center 認証状態
        @Binding var isAuthenticated: Bool
        /// タイトル表示中かどうか
        @Binding var isShowingTitleScreen: Bool
        /// ゲーム準備中（ローディング表示中）かどうか
        @Binding var isPreparingGame: Bool
        /// 初期化が完了しユーザー操作待ちかどうか
        @Binding var isGameReadyForManualStart: Bool
        /// 実際にプレイへ適用されているモード
        @Binding var activeMode: GameMode
        /// タイトル画面で選択中のモード
        @Binding var selectedModeForTitle: GameMode
        /// GameView 再生成用の識別子
        @Binding var gameSessionID: UUID
        /// トップバーの実測高さ
        @Binding var topBarHeight: CGFloat
        /// 直近で記録したレイアウトスナップショット
        @Binding var lastLoggedLayoutSnapshot: RootLayoutSnapshot?
        /// タイトルから設定シートを開くためのフラグ
        @Binding var isPresentingTitleSettings: Bool
        /// Game Center 認証 API 呼び出し用クロージャ
        let authenticateAction: (@escaping (Bool) -> Void) -> Void
        /// タイトル画面から開始ボタンが押下された際の処理
        let onStartGame: (GameMode) -> Void
        /// GameView からタイトルへ戻る際の処理
        let onReturnToTitle: () -> Void
        /// ローディング完了後にユーザーが開始ボタンを押した際の処理
        let onConfirmGameStart: () -> Void
        /// 直近でログ出力したスナップショットをローカルに保持し、重複出力と同時にレイアウト警告も防ぐキャッシュ
        @State private var loggedSnapshotCache: RootLayoutSnapshot?
        /// トップバー高さを一度でも正しく計測できたかどうかを追跡するフラグ
        /// - NOTE: シミュレーター初期描画では GeometryReader から 0 が返る場合があり、
        ///         実際には問題が無いにも関わらず警告ログが出力されてしまうため、
        ///         正常値が観測できるまで警告を抑制する目的で利用する
        @State private var hasObservedPositiveTopBarHeight = false

        var body: some View {
            ZStack {
                backgroundLayer
                foregroundLayer
            }
            .frame(maxWidth: .infinity, maxHeight: .infinity)
            .safeAreaInset(edge: .top, spacing: 0) {
                topStatusInset
            }
            .background(layoutDiagnosticOverlay)
            .onAppear {
                // 初期描画時のレイアウト状況をログへ残し、不具合調査を容易にする
                debugLog(
                    "RootView.onAppear: size=\(layoutContext.geometrySize), safeArea(top=\(layoutContext.safeAreaTop), bottom=\(layoutContext.safeAreaBottom)), horizontalSizeClass=\(String(describing: layoutContext.horizontalSizeClass)), authenticated=\(isAuthenticated)"
                )
            }
        }

        /// 画面全体を覆う背景レイヤー
        private var backgroundLayer: some View {
            theme.backgroundPrimary
                .ignoresSafeArea()
        }

        /// ゲーム本体・ローディング・タイトルを重ね合わせた前景レイヤー
        private var foregroundLayer: some View {
            ZStack {
                gameLayer
                loadingOverlay
                titleOverlay
            }
            .animation(.easeInOut(duration: 0.25), value: isShowingTitleScreen)
            .animation(.easeInOut(duration: 0.25), value: isPreparingGame)
        }

        /// ゲームプレイ画面
        @ViewBuilder
        private var gameLayer: some View {
            if isShowingTitleScreen {
                EmptyView()
            } else {
                GameView(
                    mode: activeMode,
                    gameInterfaces: gameInterfaces,
                    gameCenterService: gameCenterService,
                    adsService: adsService,
                    campaignProgressStore: campaignProgressStore,
                    onRequestReturnToTitle: {
                        // GameView 内からの戻り要求を親へ伝播させる
                        onReturnToTitle()
                    },
                    onRequestStartCampaignStage: { stage in
                        // クリア後に解放されたステージへの即時挑戦リクエストを受け取る
                        // 親から注入された開始ハンドラを利用してゲーム準備をやり直す
                        onStartGame(stage.makeGameMode())
                    }
                )
                .id(gameSessionID)
                // トップバー高さを Environment へ伝搬し、GameView 側のレイアウト調整に利用する
                .environment(\.topOverlayHeight, topBarHeight)
                // 元の safe area 値を共有し、オーバーレイ分の差分計算を可能にする
                .environment(\.baseTopSafeAreaInset, layoutContext.safeAreaTop)
                // ローディング中は盤面を非表示にしてちらつきを防止する
                .opacity(isPreparingGame ? 0 : 1)
                // ローディング中はタップ操作を受け付けない
                .allowsHitTesting(!isPreparingGame)
            }
        }

        /// ゲーム準備オーバーレイ
        @ViewBuilder
        private var loadingOverlay: some View {
            if isPreparingGame {
                let stage = campaignStage(for: activeMode)
                let progress = stage.flatMap { campaignProgressStore.progress(for: $0.id) }

                GamePreparationOverlayView(
                    mode: activeMode,
                    campaignStage: stage,
                    progress: progress,
                    isReady: isGameReadyForManualStart,
                    onStart: {
                        // ユーザーが明示的に開始したタイミングでローディングを閉じる
                        onConfirmGameStart()
                    }
                )
                    .transition(.opacity)
            } else {
                EmptyView()
            }
        }

        /// タイトル画面のオーバーレイ
        @ViewBuilder
        private var titleOverlay: some View {
            if isShowingTitleScreen {
                TitleScreenView(
                    selectedMode: $selectedModeForTitle,
                    campaignProgressStore: campaignProgressStore,
                    onStart: { mode in
                        // 選択されたモードでゲーム準備を開始する
                        onStartGame(mode)
                    },
                    onOpenSettings: {
                        // タイトルから詳細設定シートを開く
                        isPresentingTitleSettings = true
                    }
                )
                .transition(.opacity.combined(with: .move(edge: .top)))
            } else {
                EmptyView()
            }
        }

        /// トップステータスバー
        private var topStatusInset: some View {
            TopStatusInsetView(
                context: layoutContext,
                theme: theme,
                isAuthenticated: $isAuthenticated,
                authenticateAction: authenticateAction
            )
        }

        /// レイアウト監視用の不可視オーバーレイ
        private var layoutDiagnosticOverlay: some View {
            let snapshot = RootLayoutSnapshot(
                context: layoutContext,
                isAuthenticated: isAuthenticated,
                isShowingTitleScreen: isShowingTitleScreen,
                activeMode: activeMode,
                selectedMode: selectedModeForTitle,
                topBarHeight: topBarHeight
            )

            return Color.clear
                .frame(width: 0, height: 0)
                .allowsHitTesting(false)
                .onAppear {
                    logLayoutSnapshot(snapshot, reason: "初期観測")
                }
                .onChange(of: snapshot) { _, newValue in
                    logLayoutSnapshot(newValue, reason: "値更新")
                }
        }

        /// レイアウトスナップショットをログに出力する
        /// - Parameters:
        ///   - snapshot: 出力対象のスナップショット
        ///   - reason: 出力理由（初期観測・値更新など）
        private func logLayoutSnapshot(_ snapshot: RootLayoutSnapshot, reason: String) {
            // 直近と同じスナップショットであれば何もせず抜け、無限ループを未然に防ぐ
            guard loggedSnapshotCache != snapshot else { return }
            loggedSnapshotCache = snapshot

            // ObservableObject を同期更新すると SwiftUI から警告が出るため、次のメインループで安全に反映させる
            if lastLoggedLayoutSnapshot != snapshot {
                DispatchQueue.main.async {
                    lastLoggedLayoutSnapshot = snapshot
                }
            }

            let message = """
            RootView.layout 観測: 理由=\(reason)
              geometry=\(snapshot.geometrySize)
              safeArea(top=\(snapshot.safeAreaTop), bottom=\(snapshot.safeAreaBottom), leading=\(snapshot.safeAreaLeading), trailing=\(snapshot.safeAreaTrailing))
              horizontalSizeClass=\(snapshot.horizontalSizeClassDescription) topBarPadding=\(snapshot.topBarHorizontalPadding) topBarMaxWidth=\(snapshot.topBarMaxWidthDescription) fallbackTopPadding=\(snapshot.regularTopPaddingFallback)
              states(authenticated=\(snapshot.isAuthenticated), showingTitle=\(snapshot.isShowingTitleScreen), activeMode=\(snapshot.activeModeIdentifier.rawValue), selectedMode=\(snapshot.selectedModeIdentifier.rawValue), topBarHeight=\(snapshot.topBarHeight))
            """

            debugLog(message)

            if snapshot.topBarHeight > 0 {
                // 一度でも正の高さを観測したらフラグを立て、以降の 0 判定は異常として扱う
                hasObservedPositiveTopBarHeight = true
            }

            if snapshot.topBarHeight <= 0 {
                // フラグが未設定の場合はシミュレーター初期描画での 0 応答を想定し、警告を出さずに観測のみ行う
                guard hasObservedPositiveTopBarHeight else { return }
                debugLog("RootView.layout 警告: topBarHeight が 0 以下です。safe area とフォールバック設定を確認してください。")
            }
            if snapshot.safeAreaTop < 0 || snapshot.safeAreaBottom < 0 {
                debugLog("RootView.layout 警告: safeArea が負値です。GeometryReader の取得値を再確認してください。")
            }
        }

        /// 与えられたモードがキャンペーンステージかどうかを判定し、該当する場合は定義を返す
        /// - Parameter mode: 判定したいモード
        /// - Returns: キャンペーンステージなら定義、該当しなければ nil
        private func campaignStage(for mode: GameMode) -> CampaignStage? {
            // モードからキャンペーンステージを導出できなかった場合も記録し、表示不具合の切り分けに活用する
            guard let metadata = mode.campaignMetadataSnapshot else {
                debugLog("RootView: campaignStage(for:) -> キャンペーンメタデータ未設定 mode=\(mode.identifier.rawValue)")
                return nil
            }
            let stageID = metadata.stageID
            let stage = campaignLibrary.stage(with: stageID)
            if let stage {
                debugLog("RootView: campaignStage(for:) -> ステージ取得成功 stageID=\(stageID.displayCode) 章内タイトル=\(stage.title)")
            } else {
                debugLog("RootView: campaignStage(for:) -> ステージ取得失敗 stageID=\(stageID.displayCode) 章定義を確認してください。")
            }
            return stage
        }
    }

    /// ゲーム開始前のローディング表示を担うオーバーレイビュー
    /// - NOTE: ペナルティ設定やリワード条件を一覧できるよう、スクロール可能なカード型レイアウトで表示する
    /// `private extension` により、この構造体自体は暗黙的に `fileprivate` として扱われる点に注意。
    /// そのため `RootContentView` など同一ファイル内のビューから直接参照でき、
    /// アクセスレベルの指定を二重に付ける必要はない。
    struct GamePreparationOverlayView: View {
        /// 開始予定のゲームモード
        let mode: GameMode
        /// キャンペーンステージ（該当する場合）
        let campaignStage: CampaignStage?
        /// これまでの達成状況
        let progress: CampaignStageProgress?
        /// 初期化が完了して開始可能かどうか
        let isReady: Bool
        /// ユーザーが「開始」ボタンを押した際のハンドラ
        let onStart: () -> Void

        /// テーマを利用してライト/ダーク両対応の配色を適用する
        private let theme: AppTheme

        /// 明示的なイニシャライザを定義し、`private` プロパティを含んでも呼び出し元から利用できるようにする
        /// - Parameters:
        ///   - mode: 開始予定のゲームモード
        ///   - campaignStage: キャンペーンステージ（該当する場合）
        ///   - progress: これまでの達成状況
        ///   - isReady: 初期化が完了して開始可能かどうか
        ///   - onStart: ユーザーが「開始」を押した際のハンドラ
        fileprivate init(mode: GameMode,
                         campaignStage: CampaignStage?,
                         progress: CampaignStageProgress?,
                         isReady: Bool,
                         onStart: @escaping () -> Void) {
            // 受け取った値をそのまま保持し、構造体生成直後から UI に反映できるようにする
            self.mode = mode
            self.campaignStage = campaignStage
            self.progress = progress
            self.isReady = isReady
            self.onStart = onStart
            // テーマは常に新規生成し、カラースキームに応じた見た目を再利用する
            self.theme = AppTheme()
        }

        var body: some View {
            ZStack {
                // 盤面全体を薄暗くし、ローディング中であることを視覚的に伝える半透明レイヤー
                Color.black
                    .opacity(LayoutMetrics.dimmedBackgroundOpacity)
                    .ignoresSafeArea()

                ScrollView(showsIndicators: false) {
                    VStack(alignment: .leading, spacing: LayoutMetrics.sectionSpacing) {
                        headerSection
                        penaltySection
                        rewardSection
                        recordSection
                        controlSection
                    }
                    .padding(LayoutMetrics.contentPadding)
                }
                .frame(maxWidth: LayoutMetrics.maxContentWidth)
                .background(
                    theme.spawnOverlayBackground
                        .blur(radius: LayoutMetrics.backgroundBlur)
                )
                .overlay(
                    RoundedRectangle(cornerRadius: LayoutMetrics.cornerRadius)
                        .stroke(theme.spawnOverlayBorder, lineWidth: LayoutMetrics.borderWidth)
                )
                .clipShape(RoundedRectangle(cornerRadius: LayoutMetrics.cornerRadius))
                .shadow(
                    color: theme.spawnOverlayShadow,
                    radius: LayoutMetrics.shadowRadius,
                    x: 0,
                    y: LayoutMetrics.shadowOffsetY
                )
                .padding(.horizontal, LayoutMetrics.horizontalSafePadding)
                .accessibilityIdentifier("game_preparation_overlay")
            }
            .transition(.opacity)
        }

        /// ヘッダー（ステージ名と概要）
        private var headerSection: some View {
            VStack(alignment: .leading, spacing: LayoutMetrics.headerSpacing) {
                if let stage = campaignStage {
                    Text(stage.displayCode)
                        .font(.system(size: 13, weight: .semibold, design: .rounded))
                        .foregroundColor(theme.textSecondary)
                        .accessibilityLabel("ステージ番号 \(stage.displayCode)")

                    Text(stage.title)
                        .font(.system(size: 22, weight: .semibold, design: .rounded))
                        .foregroundColor(theme.textPrimary)

                    Text(stage.summary)
                        .font(.system(size: 15, weight: .regular, design: .rounded))
                        .foregroundColor(theme.textSecondary)
                } else {
                    Text(mode.displayName)
                        .font(.system(size: 22, weight: .semibold, design: .rounded))
                        .foregroundColor(theme.textPrimary)

                    Text(mode.primarySummaryText)
                        .font(.system(size: 15, weight: .regular, design: .rounded))
                        .foregroundColor(theme.textSecondary)

                    Text(mode.secondarySummaryText)
                        .font(.system(size: 13, weight: .regular, design: .rounded))
                        .foregroundColor(theme.textSecondary)
                }
            }
        }

        /// ペナルティ設定の一覧
        private var penaltySection: some View {
            InfoSection(title: "ペナルティ") {
                ForEach(penaltyItems, id: \.self) { item in
                    bulletRow(text: item)
                }
            }
        }

        /// リワード条件と達成状況
        private var rewardSection: some View {
            InfoSection(title: "リワード条件") {
                ForEach(Array(rewardConditions.enumerated()), id: \.offset) { index, condition in
                    rewardConditionRow(index: index, condition: condition)
                }
            }
        }

        /// 過去のプレイ記録（スターとハイスコア）
        private var recordSection: some View {
            InfoSection(title: "これまでの記録") {
                HStack(spacing: LayoutMetrics.starSpacing) {
                    ForEach(0..<LayoutMetrics.totalStarCount, id: \.self) { index in
                        Image(systemName: index < earnedStars ? "star.fill" : "star")
                            .foregroundColor(theme.accentPrimary)
                    }

                    Text("スター \(earnedStars)/\(LayoutMetrics.totalStarCount)")
                        .font(.system(size: 13, weight: .semibold, design: .rounded))
                        .foregroundColor(theme.textSecondary)
                }

                bulletRow(text: "ハイスコア: \(bestScoreText)")
                bulletRow(text: "最小ペナルティ: \(bestPenaltyText)")
            }
        }

        /// 初期化状況と開始ボタン
        private var controlSection: some View {
            VStack(alignment: .leading, spacing: LayoutMetrics.controlSpacing) {
                if !isReady {
                    HStack(spacing: LayoutMetrics.rowSpacing) {
                        ProgressView()
                            .progressViewStyle(.circular)
                            .tint(theme.accentPrimary)
                        Text("初期化中…")
                            .font(.system(size: 14, weight: .regular, design: .rounded))
                            .foregroundColor(theme.textSecondary)
                    }
                    .accessibilityLabel("初期化中")
                    .accessibilityHint("完了すると開始ボタンが有効になります")
                }

                Button(action: {
                    if isReady {
                        onStart()
                    }
                }) {
                    Text("ステージを開始")
                        .font(.system(size: 17, weight: .semibold, design: .rounded))
                        .foregroundColor(theme.accentOnPrimary)
                        .frame(maxWidth: .infinity)
                        .padding(.vertical, LayoutMetrics.buttonVerticalPadding)
                        .background(
                            RoundedRectangle(cornerRadius: LayoutMetrics.buttonCornerRadius)
                                .fill(theme.accentPrimary.opacity(isReady ? 1 : LayoutMetrics.disabledButtonOpacity))
                        )
                }
                .buttonStyle(.plain)
                .disabled(!isReady)
                .accessibilityLabel("ステージを開始")
                .accessibilityHint(isReady ? "ゲームを開始します" : "準備が完了すると押せるようになります")
                // VoiceOver でボタンであることを明示（.disabled 修飾子が自動で無効状態を伝えてくれる）
                .accessibilityAddTraits(.isButton)
            }
        }

        /// ペナルティ説明文を生成
        private var penaltyItems: [String] {
            [
                mode.deadlockPenaltyCost > 0 ? "手詰まり +\(mode.deadlockPenaltyCost) 手" : "手詰まり ペナルティなし",
                mode.manualRedrawPenaltyCost > 0 ? "引き直し +\(mode.manualRedrawPenaltyCost) 手" : "引き直し ペナルティなし",
                mode.manualDiscardPenaltyCost > 0 ? "捨て札 +\(mode.manualDiscardPenaltyCost) 手" : "捨て札 ペナルティなし",
                mode.revisitPenaltyCost > 0 ? "再訪 +\(mode.revisitPenaltyCost) 手" : "再訪ペナルティなし"
            ]
        }

        /// 条件達成状況をまとめた構造
        private var rewardConditions: [RewardConditionDisplay] {
            var results: [RewardConditionDisplay] = []
            let earnedStars = progress?.earnedStars ?? 0
            results.append(.init(title: "ステージクリア", achieved: earnedStars > 0))

            if let stage = campaignStage, let description = stage.secondaryObjectiveDescription {
                let achieved = progress?.achievedSecondaryObjective ?? false
                results.append(.init(title: description, achieved: achieved))
            }

            if let stage = campaignStage, let scoreText = stage.scoreTargetDescription {
                let achieved = progress?.achievedScoreGoal ?? false
                results.append(.init(title: scoreText, achieved: achieved))
            }

            return results
        }

        /// これまで獲得したスター数
        private var earnedStars: Int {
            progress?.earnedStars ?? 0
        }

        /// ハイスコアの表示用テキスト
        private var bestScoreText: String {
            if let best = progress?.bestScore {
                return "\(best) pt"
            } else {
                return "未記録"
            }
        }

        /// 最小ペナルティの表示用テキスト
        private var bestPenaltyText: String {
            if let best = progress?.bestPenaltyCount {
                return "\(best) 手"
            } else {
                return "未記録"
            }
        }

        /// 箇条書きの 1 行を描画
        /// - Parameter text: 表示したい本文
        private func bulletRow(text: String) -> some View {
            HStack(alignment: .firstTextBaseline, spacing: LayoutMetrics.bulletSpacing) {
                Circle()
                    .fill(theme.textSecondary.opacity(0.6))
                    .frame(width: LayoutMetrics.bulletSize, height: LayoutMetrics.bulletSize)
                    .accessibilityHidden(true)

                Text(text)
                    .font(.system(size: 15, weight: .regular, design: .rounded))
                    .foregroundColor(theme.textPrimary)
            }
        }

        /// リワード条件 1 行分のレイアウト
        /// - Parameters:
        ///   - index: スター番号（0 始まり）
        ///   - condition: 表示したい条件内容
        private func rewardConditionRow(index: Int, condition: RewardConditionDisplay) -> some View {
            HStack(alignment: .top, spacing: LayoutMetrics.rowSpacing) {
                Image(systemName: condition.achieved ? "checkmark.circle.fill" : "circle")
                    .foregroundColor(condition.achieved ? theme.accentPrimary : theme.textSecondary)
                    .font(.system(size: 18, weight: .bold))
                    .accessibilityHidden(true)

                VStack(alignment: .leading, spacing: 4) {
                    Text("スター \(index + 1)")
                        .font(.system(size: 12, weight: .semibold, design: .rounded))
                        .foregroundColor(theme.textSecondary)

                    Text(condition.title)
                        .font(.system(size: 15, weight: .medium, design: .rounded))
                        .foregroundColor(theme.textPrimary)
                }
            }
        }

        /// 条件一覧で扱う内部モデル
        private struct RewardConditionDisplay {
            let title: String
            let achieved: Bool
        }

        /// 情報カード内のセクション共通レイアウト
        private struct InfoSection<Content: View>: View {
            let title: String
            let content: Content

            init(title: String, @ViewBuilder content: () -> Content) {
                self.title = title
                self.content = content()
            }

            var body: some View {
                VStack(alignment: .leading, spacing: LayoutMetrics.sectionContentSpacing) {
                    Text(title)
                        .font(.system(size: 13, weight: .semibold, design: .rounded))
                        .foregroundColor(AppTheme().textSecondary)

                    content
                }
            }
        }

        /// レイアウト定数を 1 箇所へ集約し、値の調整を容易にする
        private enum LayoutMetrics {
            /// 背景ディミングの透過率
            static let dimmedBackgroundOpacity: Double = 0.45
            /// コンテンツ全体の最大幅
            static let maxContentWidth: CGFloat = 360
            /// コンテンツ周囲の余白
            static let contentPadding: CGFloat = 28
            /// セクション間の余白
            static let sectionSpacing: CGFloat = 24
            /// セクション内のコンテンツ間隔
            static let sectionContentSpacing: CGFloat = 12
            /// ヘッダー内の行間
            static let headerSpacing: CGFloat = 6
            /// 箇条書きのドットと本文の間隔
            static let bulletSpacing: CGFloat = 8
            /// 箇条書きドットのサイズ
            static let bulletSize: CGFloat = 6
            /// 行要素の基本間隔
            static let rowSpacing: CGFloat = 12
            /// スターアイコンの間隔
            static let starSpacing: CGFloat = 10
            /// スターの最大数
            static let totalStarCount: Int = 3
            /// ボタン周辺の余白
            static let controlSpacing: CGFloat = 14
            /// ボタンの角丸
            static let buttonCornerRadius: CGFloat = 16
            /// ボタンの上下パディング
            static let buttonVerticalPadding: CGFloat = 14
            /// 無効状態のボタン透過率
            static let disabledButtonOpacity: Double = 0.45
            /// カードの角丸半径
            static let cornerRadius: CGFloat = 24
            /// 枠線の太さ
            static let borderWidth: CGFloat = 1
            /// ドロップシャドウの半径
            static let shadowRadius: CGFloat = 18
            /// ドロップシャドウの縦方向オフセット
            static let shadowOffsetY: CGFloat = 8
            /// 背景に適用するブラー量
            static let backgroundBlur: CGFloat = 0
            /// 端末横幅が狭い場合に備えた左右の安全マージン
            static let horizontalSafePadding: CGFloat = 20
        }
    }

    /// タイトル画面の開始ボタン押下を受けてゲーム準備を開始する
    /// - Parameter mode: ユーザーが選択したゲームモード
    func startGamePreparation(for mode: GameMode) {
        // 連続タップで複数のワークアイテムが走らないように既存処理を必ずキャンセルする
        cancelPendingGameActivationWorkItem()

        debugLog("RootView: ゲーム準備開始リクエストを処理 選択モード=\(mode.identifier.rawValue)")

        // 今回プレイするモードを確定し、タイトル画面側の選択状態とも同期させる
        stateStore.activeMode = mode
        stateStore.selectedModeForTitle = mode

        // GameView を強制的に再生成するためセッション ID を更新し、ログで追跡できるよう記録する
        stateStore.gameSessionID = UUID()
        let scheduledSessionID = stateStore.gameSessionID
        debugLog("RootView: 新規ゲームセッションを割り当て sessionID=\(scheduledSessionID)")

        // ゲーム開始準備が完了するまでは開始ボタンを押せないようフラグを下ろしておく
        stateStore.isGameReadyForManualStart = false

        withAnimation(.easeInOut(duration: 0.25)) {
            // タイトルを閉じ、ローディングオーバーレイを表示する
            stateStore.isShowingTitleScreen = false
            stateStore.isPreparingGame = true
        }

        // GameCore / GameView の初期化完了を待つために、一定時間経過後にローディング解除を試みる
        scheduleGameActivationCompletion(for: scheduledSessionID)
    }

    /// GameView からタイトル画面へ戻る操作をハンドリングし、状態を初期化する
    func handleReturnToTitleRequest() {
        debugLog("RootView: タイトル画面表示要求を受信 現在モード=\(stateStore.activeMode.identifier.rawValue)")

        // 進行中のローディングがあれば破棄し、表示をただちに止める
        cancelPendingGameActivationWorkItem()

        if stateStore.isPreparingGame {
            debugLog("RootView: ローディング表示中にタイトルへ戻るため強制的に解除します")
        }

        // ローディング状態は即時で解除し、タイトル遷移のみアニメーションさせる
        stateStore.isPreparingGame = false
        stateStore.isGameReadyForManualStart = false

        withAnimation(.easeInOut(duration: 0.25)) {
            stateStore.isShowingTitleScreen = true
            // 直前にプレイしたモードをタイトル画面側の選択状態として復元する
            stateStore.selectedModeForTitle = stateStore.activeMode
        }
    }

    /// ローディング解除処理を一定時間後に実行する
    /// - Parameter sessionID: 解除対象となるゲームセッションの識別子
    func scheduleGameActivationCompletion(for sessionID: UUID) {
        // 既存のワークアイテムは startGamePreparation 内で必ずキャンセル済みの想定
        let workItem = DispatchWorkItem { [sessionID] in
            // キャンセル済み（もしくは新しいゲーム開始で破棄済み）の場合は何もせず終了する
            guard pendingGameActivationWorkItem != nil else {
                debugLog("RootView: ゲーム準備ワークアイテムが実行前に破棄されました sessionID=\(sessionID)")
                return
            }

            // ゲームセッション ID が変化している場合は古いリクエストなので破棄する
            guard sessionID == stateStore.gameSessionID else {
                debugLog("RootView: ゲーム準備完了通知を破棄 scheduled=\(sessionID) current=\(stateStore.gameSessionID)")
                return
            }

            debugLog("RootView: ゲーム準備完了 手動開始待ちへ移行 sessionID=\(sessionID)")

            stateStore.isGameReadyForManualStart = true

            // 再利用を防ぐため参照を破棄する
            pendingGameActivationWorkItem = nil
        }

        pendingGameActivationWorkItem = workItem

        DispatchQueue.main.asyncAfter(
            deadline: .now() + RootLayoutMetrics.gamePreparationMinimumDelay,
            execute: workItem
        )
    }

    /// ローディング表示解除用のワークアイテムをキャンセルし、参照をクリアする
    func cancelPendingGameActivationWorkItem() {
        guard let workItem = pendingGameActivationWorkItem else { return }
        debugLog("RootView: 保留中のゲーム準備ワークアイテムをキャンセル sessionID=\(stateStore.gameSessionID)")
        workItem.cancel()
        pendingGameActivationWorkItem = nil
        stateStore.isGameReadyForManualStart = false
    }

    /// ローディング完了後にユーザーが開始ボタンを押した際の処理
    func finishGamePreparationAndStart() {
        // 既にローディングが閉じられている場合は何もしない
        guard stateStore.isPreparingGame else { return }

        debugLog("RootView: ユーザー操作によりゲームを開始")

        withAnimation(.easeInOut(duration: 0.25)) {
            stateStore.isPreparingGame = false
        }
        stateStore.isGameReadyForManualStart = false
    }

    /// Game Center 認証 API 呼び出しをカプセル化し、ビュー側からの参照を単純化する
    /// - Parameter completion: 認証成功可否を受け取るクロージャ
    private func handleGameCenterAuthenticationRequest(completion: @escaping (Bool) -> Void) {
        gameCenterService.authenticateLocalPlayer { success in
            Task { @MainActor in
                // コールバックで取得した認証状態をステートストアへ反映し、トップバーの表示とログ出力を同期させる
                stateStore.isAuthenticated = success
                completion(success)
            }
        }
    }

    /// GeometryReader から得た値と状態をまとめた内部専用コンテキスト
    struct RootLayoutContext {
        let geometrySize: CGSize
        let safeAreaInsets: EdgeInsets
        let horizontalSizeClass: UserInterfaceSizeClass?

        var safeAreaTop: CGFloat { safeAreaInsets.top }
        var safeAreaBottom: CGFloat { safeAreaInsets.bottom }
        var safeAreaLeading: CGFloat { safeAreaInsets.leading }
        var safeAreaTrailing: CGFloat { safeAreaInsets.trailing }

        private var isRegularWidth: Bool { horizontalSizeClass == .regular }

        /// トップバーに適用する左右の余白
        var topBarHorizontalPadding: CGFloat {
            isRegularWidth ? RootLayoutMetrics.topBarHorizontalPaddingRegular : RootLayoutMetrics.topBarHorizontalPaddingCompact
        }

        /// iPad では中央寄せした幅へ制限し、iPhone では nil として全幅に広げる
        var topBarMaxWidth: CGFloat? {
            isRegularWidth ? RootLayoutMetrics.topBarMaxWidthRegular : nil
        }

        /// safeAreaInsets.top が 0 の場合に追加で確保する余白
        var regularTopPaddingFallback: CGFloat {
            (isRegularWidth && safeAreaInsets.top <= 0) ? RootLayoutMetrics.regularWidthTopPaddingFallback : 0
        }
    }

    /// レイアウトログで扱う情報をまとめたスナップショット
    struct RootLayoutSnapshot: Equatable {
        let geometrySize: CGSize
        let safeAreaTop: CGFloat
        let safeAreaBottom: CGFloat
        let safeAreaLeading: CGFloat
        let safeAreaTrailing: CGFloat
        let horizontalSizeClass: UserInterfaceSizeClass?
        let isAuthenticated: Bool
        let isShowingTitleScreen: Bool
        let activeModeIdentifier: GameMode.Identifier
        let selectedModeIdentifier: GameMode.Identifier
        let topBarHorizontalPadding: CGFloat
        let topBarMaxWidth: CGFloat?
        let regularTopPaddingFallback: CGFloat
        let topBarHeight: CGFloat

        init(
            context: RootLayoutContext,
            isAuthenticated: Bool,
            isShowingTitleScreen: Bool,
            activeMode: GameMode,
            selectedMode: GameMode,
            topBarHeight: CGFloat
        ) {
            self.geometrySize = context.geometrySize
            self.safeAreaTop = context.safeAreaTop
            self.safeAreaBottom = context.safeAreaBottom
            self.safeAreaLeading = context.safeAreaLeading
            self.safeAreaTrailing = context.safeAreaTrailing
            self.horizontalSizeClass = context.horizontalSizeClass
            self.isAuthenticated = isAuthenticated
            self.isShowingTitleScreen = isShowingTitleScreen
            self.activeModeIdentifier = activeMode.identifier
            self.selectedModeIdentifier = selectedMode.identifier
            self.topBarHorizontalPadding = context.topBarHorizontalPadding
            self.topBarMaxWidth = context.topBarMaxWidth
            self.regularTopPaddingFallback = context.regularTopPaddingFallback
            self.topBarHeight = topBarHeight
        }

        /// サイズクラスの説明をログに残しやすい形式へ変換
        var horizontalSizeClassDescription: String {
            if let horizontalSizeClass {
                return horizontalSizeClass == .regular ? "regular" : "compact"
            } else {
                return "nil"
            }
        }

        /// トップバー最大幅の説明文字列
        var topBarMaxWidthDescription: String {
            if let width = topBarMaxWidth {
                let rounded = (width * 10).rounded() / 10
                return "\(rounded)"
            } else {
                return "nil"
            }
        }
    }

    /// トップバー周辺で利用する定数をまとめた列挙体
    enum RootLayoutMetrics {
        /// コンパクト幅（主に iPhone）で用いる左右余白
        static let topBarHorizontalPaddingCompact: CGFloat = 16
        /// レギュラー幅（主に iPad）で用いる左右余白
        static let topBarHorizontalPaddingRegular: CGFloat = 32
        /// トップバー上側の基本マージン
        static let topBarBaseTopPadding: CGFloat = 12
        /// トップバー下側の基本マージン
        static let topBarBaseBottomPadding: CGFloat = 10
        /// トップバー内部の要素間隔
        static let topBarContentSpacing: CGFloat = 8
        /// レギュラー幅で中央寄せする際の最大幅
        static let topBarMaxWidthRegular: CGFloat = 520
        /// レギュラー幅で safe area が 0 の場合に追加するフォールバック余白
        static let regularWidthTopPaddingFallback: CGFloat = 18
        /// トップバー背景の不透明度（0 に近いほど透過）
        static let topBarBackgroundOpacity: Double = 0.94
        /// トップバー下部の仕切り線の不透明度
        static let topBarDividerOpacity: Double = 0.45
        /// タイトルからゲームへ遷移する際にローディング表示を維持する最低時間（秒）
        static let gamePreparationMinimumDelay: Double = 0.35
    }

}

/// RootView 専用のトップバー高さを伝達する PreferenceKey
/// - NOTE: `TopStatusInsetView` などファイル内の複数ビューから利用するため、
///         ファイルスコープで `fileprivate` として宣言し、スコープエラーを防ぐ
fileprivate struct TopBarHeightPreferenceKey: PreferenceKey {
    /// GeometryReader から受け取る高さのデフォルト値（未計測時は 0）
    static var defaultValue: CGFloat = 0

    /// Preference の更新処理。最新値だけを必要とするため常に `nextValue()` で上書きする
    static func reduce(value: inout CGFloat, nextValue: () -> CGFloat) {
        value = nextValue()
    }
}

// MARK: - トップステータスバー専用ビュー
@MainActor
fileprivate struct TopStatusInsetView: View {
    /// レイアウト調整に必要な値のセット
    let context: RootView.RootLayoutContext
    /// ルートビューと同じテーマを共有し、配色の一貫性を保つ
    let theme: AppTheme
    /// Game Center 認証済みかどうかの状態をバインディングで受け取る
    @Binding var isAuthenticated: Bool
    /// Game Center 認証 API を呼び出す際の仲介クロージャ
    let authenticateAction: (@escaping (Bool) -> Void) -> Void
    /// RootView 内で定義したレイアウト定数へ素早くアクセスするための別名
    /// - Note: ネストした型名を毎回書かずに済ませ、視認性を高める狙い
    private typealias LayoutMetrics = RootView.RootLayoutMetrics

    var body: some View {
        HStack {
            Spacer(minLength: 0)
            VStack(alignment: .leading, spacing: LayoutMetrics.topBarContentSpacing) {
                gameCenterAuthenticationSection
            }
            .frame(maxWidth: context.topBarMaxWidth ?? .infinity, alignment: .leading)
            Spacer(minLength: 0)
        }
        .padding(.horizontal, context.topBarHorizontalPadding)
        .padding(.top, LayoutMetrics.topBarBaseTopPadding + context.regularTopPaddingFallback)
        .padding(.bottom, LayoutMetrics.topBarBaseBottomPadding)
        .background(
            theme.backgroundPrimary
                .opacity(LayoutMetrics.topBarBackgroundOpacity)
                .ignoresSafeArea(edges: .top)
        )
        .overlay(alignment: .bottom) {
            Divider()
                .background(theme.statisticBadgeBorder)
                .opacity(LayoutMetrics.topBarDividerOpacity)
        }
        // GeometryReader で高さを取得し、PreferenceKey を介して親ビューへ伝搬する
        .background(
            GeometryReader { proxy in
                Color.clear
                    // ファイルスコープで宣言した PreferenceKey を直接指定し、型推論を確実にする
                    .preference(key: TopBarHeightPreferenceKey.self, value: proxy.size.height)
            }
        )
    }

    /// Game Center 認証状態を表示するセクションを切り出して見通しを改善する
    @ViewBuilder
    private var gameCenterAuthenticationSection: some View {
        if isAuthenticated {
            Text("Game Center にサインイン済み")
                .font(.caption)
                // テーマ由来のサブ文字色を使い、背景とのコントラストを確保
                .foregroundColor(theme.textSecondary)
                .accessibilityIdentifier("gc_authenticated")
                .frame(maxWidth: .infinity, alignment: .leading)
        } else {
            Button(action: handleGameCenterSignInTapped) {
                Text("Game Center サインイン")
                    .frame(maxWidth: .infinity)
            }
            .buttonStyle(.borderedProminent)
            .accessibilityIdentifier("gc_sign_in_button")
        }
    }

    /// Game Center サインインボタン押下時の処理を共通化する
    private func handleGameCenterSignInTapped() {
        // 認証要求のトリガーを記録して、失敗時の切り分けを容易にする
        debugLog("RootView: Game Center 認証開始要求 現在の認証状態=\(isAuthenticated)")
        authenticateAction { success in
            // コールバックでの成否もログへ残し、原因調査の手がかりとする
            debugLog("RootView: Game Center 認証完了 success=\(success)")
            Task { @MainActor in
                isAuthenticated = success
            }
        }
    }
}

// MARK: - タイトル画面（簡易版）
// fileprivate にすることで同ファイル内の RootView から初期化可能にする
fileprivate struct TitleScreenView: View {
    /// タイトル画面で選択中のモード
    @Binding var selectedMode: GameMode
    /// キャンペーン進捗
    @ObservedObject var campaignProgressStore: CampaignProgressStore
    /// ゲーム開始ボタンが押された際の処理
    let onStart: (GameMode) -> Void
    /// 詳細設定を開くアクション
    let onOpenSettings: () -> Void

    /// カラーテーマを用いてライト/ダーク両対応の配色を提供する
    private var theme = AppTheme()
    /// キャンペーン定義
    private let campaignLibrary = CampaignLibrary.shared
    /// フリーモードのレギュレーションを管理するストア
    @StateObject private var freeModeStore = FreeModeRegulationStore()
    /// デバッグログ用の一意識別子（`ObjectIdentifier` は構造体に使えないため UUID を利用）
    private let instanceIdentifier = UUID()

    @State private var isPresentingHowToPlay: Bool = false
    /// タイトル画面専用のナビゲーションスタック
    /// - Note: キャンペーンやフリーモード設定をページ遷移で表示する際に、型情報を保ったまま保持できるよう `NavigationPath` ではなく
    ///         `TitleNavigationTarget` の配列で管理し、デコードに失敗して遷移先が表示されない不具合を防ぐ
    @State private var navigationPath: [TitleNavigationTarget] = []
    /// サイズクラスを参照し、iPad での余白やシート表現を最適化する
    @Environment(\.horizontalSizeClass) private var horizontalSizeClass

    /// タイトル画面から遷移可能なページ種別
    private enum TitleNavigationTarget: Hashable {
        case campaign
        case freeModeEditor
    }

    /// `@State` プロパティを保持したまま、外部（同ファイル内の RootView）から初期化できるようにするカスタムイニシャライザ
    /// - Parameters:
    ///   - selectedMode: 選択中モードを共有するバインディング
    ///   - onStart: ゲーム開始ボタンが押下された際に呼び出されるクロージャ
    ///   - onOpenSettings: タイトル右上のギアアイコンから設定シートを開く際のクロージャ
    init(selectedMode: Binding<GameMode>, campaignProgressStore: CampaignProgressStore, onStart: @escaping (GameMode) -> Void, onOpenSettings: @escaping () -> Void) {
        self._selectedMode = selectedMode
        self._campaignProgressStore = ObservedObject(wrappedValue: campaignProgressStore)
        // `let` プロパティである onStart を代入するための明示的な初期化処理
        self.onStart = onStart
        self.onOpenSettings = onOpenSettings
        // `@State` の初期値を明示しておくことで、将来的な初期値変更にも対応しやすくする
        _isPresentingHowToPlay = State(initialValue: false)
        // 初期化が完了した直後に識別子とナビゲーションスタック長を残し、想定外の再生成を検知しやすくする
        debugLog("TitleScreenView.init開始: instance=\(instanceIdentifier.uuidString) navigationPathCount=\(_navigationPath.wrappedValue.count)")
    }


    var body: some View {
        // body 評価が走るたびに現在のインスタンスとスタック長を記録し、View の再構築状況を追跡する
        debugLog("TitleScreenView.body評価: instance=\(instanceIdentifier.uuidString) navigationPathCount=\(navigationPath.count)")
        return NavigationStack(path: $navigationPath) {
            VStack(spacing: 28) {
                Spacer(minLength: 0)

                // MARK: - アプリタイトルと簡単な説明
            VStack(spacing: 12) {
                Text("MonoKnight")
                    .font(.system(size: 32, weight: .heavy, design: .rounded))
                    // テーマの主文字色を適用し、ライト/ダーク両方で視認性を確保
                    .foregroundColor(theme.textPrimary)
                Text("カードで騎士を導き、盤面を踏破しよう")
                    .font(.system(size: 16, weight: .medium, design: .rounded))
                    // 補足テキストはサブ文字色でコントラストを調整
                    .foregroundColor(theme.textSecondary)
                    .multilineTextAlignment(.center)
                    // レギュラー幅では最大行幅を抑えて読みやすさを確保
                    .frame(maxWidth: 320)
            }

            // MARK: - モード選択セクション
            modeSelectionSection

            // MARK: - 選択中モードの概要カード
            selectedModeSummaryCard

            // MARK: - 遊び方シートを開くボタン
            Button {
                // 遊び方シートを開いたタイミングを記録し、重複表示の調査に役立てる
                debugLog("TitleScreenView: 遊び方シート表示要求")
                // 遊び方の詳細解説をモーダルで表示する
                isPresentingHowToPlay = true
            } label: {
                Label("遊び方を見る", systemImage: "questionmark.circle")
                    .font(.system(size: 16, weight: .medium, design: .rounded))
                    .frame(maxWidth: .infinity)
            }
            .buttonStyle(.bordered)
            .tint(.white.opacity(0.8))
            .foregroundColor(.white)
            .controlSize(.large)
            .accessibilityIdentifier("title_how_to_play_button")

                Spacer(minLength: 0)
            }
            .padding(.horizontal, horizontalPadding)
            .padding(.bottom, 36)
            .frame(maxWidth: contentMaxWidth)
            .frame(maxWidth: .infinity, maxHeight: .infinity)
            // 背景もテーマのベースカラーへ切り替え、システム設定と調和させる
            .background(theme.backgroundPrimary)
            // 右上にギアアイコンを常設し、ゲーム外の詳細設定へ誘導する
            .overlay(alignment: .topTrailing) {
                Button {
                    debugLog("TitleScreenView: 設定シート表示要求")
                    onOpenSettings()
                } label: {
                    Image(systemName: "gearshape.fill")
                        .font(.system(size: 20, weight: .semibold))
                        .foregroundColor(theme.menuIconForeground)
                        .frame(width: 44, height: 44)
                        .background(
                            Circle()
                                .fill(theme.menuIconBackground)
                        )
                        .overlay(
                            Circle()
                                .stroke(theme.menuIconBorder, lineWidth: 1)
                        )
                }
                .buttonStyle(.plain)
                .padding(.top, 16)
                .padding(.trailing, 20)
                .accessibilityLabel("設定")
                .accessibilityHint("広告やプライバシー設定などの詳細を確認できます")
            }
            .accessibilityElement(children: .contain)
            .accessibilityLabel("タイトル画面。モードをタップすると即座にゲームが始まります。キャンペーンはステージ一覧へ遷移し、フリーモードは設定を編集できます。手札スロットは最大\(selectedMode.handSize)種類で、\(selectedMode.stackingRuleDetailText)")
        }
        // キャンペーンやフリーモードのページ遷移先を NavigationStack 上に定義する
        .navigationDestination(for: TitleNavigationTarget.self) { target in
            switch target {
            case .campaign:
                CampaignStageSelectionView(
                    campaignLibrary: campaignLibrary,
                    progressStore: campaignProgressStore,
                    selectedStageID: selectedCampaignStage?.id,
                    onClose: { popNavigationStack() },
                    onSelectStage: { stage in
                        // ステージ決定時はスタックを初期化してからゲーム開始処理へ進む
                        resetNavigationStack()
                        handleCampaignStageSelection(stage)
                    },
                    showsCloseButton: false
                )
                // ステージセレクターが表示されるタイミングを把握し、ナビゲーション不具合の追跡に活用する
                .onAppear {
                    debugLog("TitleScreenView: NavigationDestination.campaign 表示 -> 現在のスタック数=\(navigationPath.count)")
                }
                .onDisappear {
                    debugLog("TitleScreenView: NavigationDestination.campaign 非表示 -> 現在のスタック数=\(navigationPath.count)")
                }
            case .freeModeEditor:
                FreeModeRegulationView(
                    initialRegulation: freeModeStore.regulation,
                    presets: GameMode.builtInModes,
                    onCancel: {
                        // キャンセル時はページを閉じ、元のタイトル画面へ戻す
                        debugLog("TitleScreenView: フリーモード設定をキャンセル")
                        popNavigationStack()
                    },
                    onSave: { newRegulation in
                        // 保存後はレギュレーションを更新し、遷移を閉じてからゲーム開始フローを準備する
                        freeModeStore.update(newRegulation)
                        let updatedMode = freeModeStore.makeGameMode()
                        selectedMode = updatedMode
                        resetNavigationStack()
                        triggerImmediateStart(for: updatedMode, context: .freeModeEditor, delayStart: true)
                    }
                )
            }
        }
        // 遊び方シートの表示設定
        .sheet(isPresented: $isPresentingHowToPlay) {
            // NavigationStack でタイトルバーを付与しつつ共通ビューを利用
            NavigationStack {
                HowToPlayView(showsCloseButton: true)
            }
            // iPad では初期状態から `.large` を採用して情報を全て表示、iPhone では medium/large の切り替えを許容
            .presentationDetents(
                horizontalSizeClass == .regular ? [.large] : [.medium, .large]
            )
            .presentationDragIndicator(.visible)
        }
        // モーダル表示状態を監視し、遊び方シートの開閉タイミングを把握する
        .onChange(of: isPresentingHowToPlay) { _, newValue in
            debugLog("TitleScreenView.isPresentingHowToPlay 更新: \(newValue)")
        }
        // NavigationStack の更新を監視し、スタック操作が正しく反映されているか詳細に記録する
        .onChange(of: navigationPath) { oldValue, newValue in
            debugLog("TitleScreenView.navigationPath 更新: 旧=\(oldValue.count) -> 新=\(newValue.count)")
        }
        // フリーモードのレギュレーションが更新された場合は選択モードの内容も再生成する
        .onChange(of: freeModeStore.regulation) { _, _ in
            if selectedMode.identifier == .freeCustom {
                selectedMode = freeModeStore.makeGameMode()
            }
        }
        // サイズクラスの変化を記録し、iPad のマルチタスク時に余白が崩れないか検証しやすくする
        .onChange(of: horizontalSizeClass) { _, newValue in
            debugLog("TitleScreenView.horizontalSizeClass 更新: \(String(describing: newValue))")
        }
    }

    /// モード選択の一覧を描画するセクション
    private var modeSelectionSection: some View {
        VStack(alignment: .leading, spacing: 12) {
            Text("ゲームモード")
                .font(.system(size: 18, weight: .semibold, design: .rounded))
                .foregroundColor(theme.textPrimary)

            campaignSelectionButton

            ForEach(availableModes) { mode in
                modeSelectionButton(for: mode)
            }
        }
        .frame(maxWidth: .infinity)
    }

    /// モードを選択するためのボタンレイアウト
    /// - Parameter mode: 表示対象のゲームモード
    private func modeSelectionButton(for mode: GameMode) -> some View {
        let isSelected = mode == selectedMode
        let isFreeMode = mode.identifier == .freeCustom

        return Button {
            handleModeSelection(fromList: mode, isFreeMode: isFreeMode)
        } label: {
            VStack(alignment: .leading, spacing: 6) {
                HStack {
                    Text(mode.displayName)
                        .font(.system(size: 17, weight: .semibold, design: .rounded))
                        .foregroundColor(theme.textPrimary)
                    Spacer(minLength: 0)
                    if isFreeMode {
                        Image(systemName: "slider.horizontal.3")
                            .foregroundColor(theme.accentPrimary)
                            .font(.system(size: 16, weight: .semibold))
                    }
                    if isSelected {
                        Image(systemName: "checkmark.circle.fill")
                            .foregroundColor(theme.accentPrimary)
                            .font(.system(size: 18, weight: .bold))
                    }
                }
                Text(primaryDescription(for: mode))
                    .font(.system(size: 13, weight: .medium, design: .rounded))
                    .foregroundColor(theme.textSecondary)
                Text(secondaryDescription(for: mode))
                    .font(.system(size: 12, weight: .regular, design: .rounded))
                    .foregroundColor(theme.textSecondary.opacity(0.85))
                if isFreeMode {
                    Text("タップしてレギュレーションを編集できます")
                        .font(.system(size: 11, weight: .medium, design: .rounded))
                        .foregroundColor(theme.textSecondary.opacity(0.9))
                }
            }
            .padding(.vertical, 14)
            .padding(.horizontal, 16)
            .frame(maxWidth: .infinity, alignment: .leading)
            .background(
                RoundedRectangle(cornerRadius: 16, style: .continuous)
                    .fill(theme.backgroundElevated.opacity(isSelected ? 0.95 : 0.75))
                    .overlay(
                        RoundedRectangle(cornerRadius: 16, style: .continuous)
                            .stroke(isSelected ? theme.accentPrimary : theme.statisticBadgeBorder, lineWidth: isSelected ? 2 : 1)
                    )
            )
        }
        .buttonStyle(.plain)
        .accessibilityElement(children: .combine)
        .accessibilityLabel(Text("\(mode.displayName): \(primaryDescription(for: mode))"))
        .accessibilityHint(Text(accessibilityHint(for: mode, isFreeMode: isFreeMode)))
        .accessibilityIdentifier("mode_button_\(mode.identifier.rawValue)")
    }

    /// 選択中のモード概要をカード形式で表示し、次のアクションを案内する
    private var selectedModeSummaryCard: some View {
        let stage = selectedCampaignStage

        return VStack(alignment: .leading, spacing: 12) {
            // 選択中モード名とアイコンをまとめたヘッダー
            HStack(alignment: .firstTextBaseline, spacing: 12) {
                VStack(alignment: .leading, spacing: 4) {
                    Text("選択中のモード")
                        .font(.system(size: 13, weight: .semibold, design: .rounded))
                        .foregroundColor(theme.textSecondary.opacity(0.9))
                    Text(selectedMode.displayName)
                        .font(.system(size: 20, weight: .bold, design: .rounded))
                        .foregroundColor(theme.textPrimary)
                }
                Spacer(minLength: 0)
                if let stage {
                    // キャンペーンステージを選択中の場合はコードをバッジ表示して強調する
                    Text(stage.displayCode)
                        .font(.system(size: 13, weight: .semibold, design: .rounded))
                        .padding(.horizontal, 10)
                        .padding(.vertical, 6)
                        .background(
                            Capsule(style: .continuous)
                                .fill(theme.backgroundPrimary.opacity(0.9))
                        )
                        .foregroundColor(theme.textPrimary)
                }
            }

            if let stage {
                // キャンペーンステージの詳細を追記し、次回再訪時も概要を把握しやすくする
                VStack(alignment: .leading, spacing: 4) {
                    Text(stage.title)
                        .font(.system(size: 15, weight: .semibold, design: .rounded))
                        .foregroundColor(theme.textPrimary)
                    Text(stage.summary)
                        .font(.system(size: 12, weight: .regular, design: .rounded))
                        .foregroundColor(theme.textSecondary)
                }
            }

            // ルール概要とペナルティ情報をまとめた説明
            VStack(alignment: .leading, spacing: 6) {
                Text(primaryDescription(for: selectedMode))
                    .font(.system(size: 13, weight: .medium, design: .rounded))
                    .foregroundColor(theme.textSecondary)
                Text(secondaryDescription(for: selectedMode))
                    .font(.system(size: 12, weight: .regular, design: .rounded))
                    .foregroundColor(theme.textSecondary.opacity(0.9))
                Text("手札スロット \(selectedMode.handSize) 種類 / 先読み \(selectedMode.nextPreviewCount) 枚。\(selectedMode.stackingRuleDetailText)")
                    .font(.system(size: 11, weight: .medium, design: .rounded))
                    .foregroundColor(theme.textSecondary.opacity(0.85))
            }

            // モードごとに異なる開始導線を明示する案内テキスト
            Text(startGuidanceText(for: selectedMode, campaignStage: stage))
                .font(.system(size: 12, weight: .semibold, design: .rounded))
                .foregroundColor(theme.accentPrimary)
        }
        .padding(.vertical, 18)
        .padding(.horizontal, 20)
        .frame(maxWidth: .infinity, alignment: .leading)
        .background(
            RoundedRectangle(cornerRadius: 20, style: .continuous)
                .fill(theme.backgroundElevated.opacity(0.85))
                .overlay(
                    RoundedRectangle(cornerRadius: 20, style: .continuous)
                        .stroke(theme.statisticBadgeBorder.opacity(0.9), lineWidth: 1)
                )
        )
        .accessibilityElement(children: .combine)
        .accessibilityLabel(Text(summaryAccessibilityLabel(for: stage)))
        .accessibilityIdentifier("selected_mode_summary_card")
    }

    /// キャンペーンステージ選択エントリ
    private var campaignSelectionButton: some View {
        let isCampaignSelected = selectedMode.identifier == .campaignStage
        let currentStage = selectedCampaignStage

<<<<<<< HEAD
        return Button {
            // ボタン押下時に NavigationStack へルートを追加し、ページ遷移でステージ一覧を開く
            debugLog("TitleScreenView: キャンペーンセレクター表示要求 (Navigation)")
            // 現在のステージ定義読込状況を記録し、空配列や nil 参照がないか可視化する
            let stageIDDescription = selectedMode.campaignMetadataSnapshot?.stageID.displayCode ?? "なし"
            let chaptersCount = campaignLibrary.chapters.count
            let totalStageCount = campaignLibrary.chapters.map { $0.stages.count }.reduce(0, +)
            let unlockedCount = campaignLibrary.allStages.filter { campaignProgressStore.isStageUnlocked($0) }.count
            debugLog("TitleScreenView: キャンペーン定義チェック -> 章数=\(chaptersCount) 総ステージ数=\(totalStageCount) 選択中ID=\(stageIDDescription) 解放済=\(unlockedCount)")
            if currentStage == nil {
                if isCampaignSelected {
                    // 選択モードがキャンペーンなのにステージ情報が解決できない場合は警告扱いとして残し、メタデータ欠落の早期検知に役立てる
                    debugLog("TitleScreenView: 現在の選択ステージが解決できませんでした。メタデータの有無を確認してください。")
                } else {
                    // 初期状態ではキャンペーンが未選択のため警告を出さず、情報ログとして状況を控えめに記録する（検証用の参考情報）
                    debugLog("TitleScreenView: キャンペーン未選択の初期状態です。")
                }
            }
            // 現在のスタック長を記録しておき、プッシュ結果の差分を追えるようにする
            let currentDepth = navigationPath.count
            debugLog("TitleScreenView: NavigationStack push準備 -> 現在のスタック数=\(currentDepth)")
            navigationPath.append(TitleNavigationTarget.campaign)
            // スタック操作後の段数も記録し、期待通りに 1 ページ追加されたかを確認できるようにする
            debugLog("TitleScreenView: NavigationStack push完了 -> 変更後のスタック数=\(navigationPath.count)")
            // メインスレッドの次フレームで再度長さを測定し、非同期更新による差分がないかを確認する
            DispatchQueue.main.async {
                let deferredDepth = navigationPath.count
                debugLog("TitleScreenView: NavigationStack push後(1フレーム遅延) -> 現在のスタック数=\(deferredDepth)")
            }
        } label: {
=======
        return NavigationLink(value: TitleNavigationTarget.campaign) {
>>>>>>> 3b40fa0a
            VStack(alignment: .leading, spacing: 6) {
                HStack {
                    Text("キャンペーン")
                        .font(.system(size: 17, weight: .semibold, design: .rounded))
                        .foregroundColor(theme.textPrimary)
                    Spacer(minLength: 0)
                    Image(systemName: "flag.checkered")
                        .foregroundColor(theme.accentPrimary)
                        .font(.system(size: 16, weight: .semibold))
                }

                if let stage = currentStage {
                    Text("\(stage.displayCode) \(stage.title)")
                        .font(.system(size: 14, weight: .semibold, design: .rounded))
                        .foregroundColor(theme.textPrimary)
                    Text(stage.summary)
                        .font(.system(size: 12, weight: .regular, design: .rounded))
                        .foregroundColor(theme.textSecondary)
                    starIcons(for: stage.id)
                        .padding(.top, 4)
                    if let objective = stage.secondaryObjectiveDescription {
                        Text("★2: \(objective)")
                            .font(.system(size: 11, weight: .medium, design: .rounded))
                            .foregroundColor(theme.textSecondary.opacity(0.85))
                    }
                    if let scoreText = stage.scoreTargetDescription {
                        Text("★3: \(scoreText)")
                            .font(.system(size: 11, weight: .medium, design: .rounded))
                            .foregroundColor(theme.textSecondary.opacity(0.85))
                    }
                } else {
                    Text("ステージを選択してキャンペーンを開始できます")
                        .font(.system(size: 12, weight: .medium, design: .rounded))
                        .foregroundColor(theme.textSecondary)
                        .multilineTextAlignment(.leading)
                }
            }
            .padding(.vertical, 14)
            .padding(.horizontal, 16)
            .frame(maxWidth: .infinity, alignment: .leading)
            .background(
                RoundedRectangle(cornerRadius: 16, style: .continuous)
                    .fill(theme.backgroundElevated.opacity(isCampaignSelected ? 0.95 : 0.75))
                    .overlay(
                        RoundedRectangle(cornerRadius: 16, style: .continuous)
                            .stroke(
                                isCampaignSelected ? theme.accentPrimary : theme.statisticBadgeBorder,
                                lineWidth: isCampaignSelected ? 2 : 1
                            )
                    )
            )
        }
        // NavigationLink による遷移でもデバッグ情報を逃さないよう、同時ジェスチャーで詳細ログを出力する
        .simultaneousGesture(
            TapGesture().onEnded {
                // リンクタップのタイミングで NavigationStack へ遷移要求が飛んだことを記録する
                debugLog("TitleScreenView: キャンペーンセレクター表示要求 (NavigationLink)")
                // 現在のステージ定義読込状況を記録し、空配列や nil 参照がないか可視化する
                let stageIDDescription = selectedMode.campaignMetadataSnapshot?.stageID.displayCode ?? "なし"
                let chaptersCount = campaignLibrary.chapters.count
                let totalStageCount = campaignLibrary.chapters.map { $0.stages.count }.reduce(0, +)
                let unlockedCount = campaignLibrary.allStages.filter { campaignProgressStore.isStageUnlocked($0) }.count
                debugLog("TitleScreenView: キャンペーン定義チェック -> 章数=\(chaptersCount) 総ステージ数=\(totalStageCount) 選択中ID=\(stageIDDescription) 解放済=\(unlockedCount)")
                if currentStage == nil {
                    // ボタン押下時点でステージが未解決なら、その旨を追加で記録して原因調査に役立てる
                    debugLog("TitleScreenView: 現在の選択ステージが解決できませんでした。メタデータの有無を確認してください。")
                }
                // 手動スタック操作を廃止したため、リンク遷移前後のスタック深度を確認するログに読み替えて保持する
                let currentDepth = navigationPath.count
                debugLog("TitleScreenView: NavigationStack 遷移準備確認 -> 現在のスタック数=\(currentDepth)")
            }
        )
        .buttonStyle(.plain)
        .accessibilityElement(children: .combine)
        .accessibilityLabel(Text("キャンペーンモード"))
        .accessibilityHint(
            Text(
                currentStage != nil ?
                    "ステージ一覧画面へ移動し、選んだステージですぐにゲームを始めます" :
                    "ステージ一覧画面へ移動し、選択したステージでゲームを始めます"
            )
        )
    }

    /// モード一覧からのタップ処理を共通化し、即時開始や設定編集の分岐を整理する
    /// - Parameters:
    ///   - mode: タップ対象のモード
    ///   - isFreeMode: フリーモードかどうかのフラグ
    private func handleModeSelection(fromList mode: GameMode, isFreeMode: Bool) {
        if isFreeMode {
            // フリーモードの場合はまず設定ページへ遷移し、保存後に開始する
            debugLog("TitleScreenView: フリーモードカードをタップ -> 設定編集ページへ遷移")
            // プッシュ前後の NavigationStack 状態を把握し、遷移できない場合の原因を特定しやすくする
            let currentDepth = navigationPath.count
            debugLog("TitleScreenView: NavigationStack push準備(freeMode) -> 現在のスタック数=\(currentDepth)")
            selectedMode = mode
            navigationPath.append(TitleNavigationTarget.freeModeEditor)
            debugLog("TitleScreenView: NavigationStack push完了(freeMode) -> 変更後のスタック数=\(navigationPath.count)")
            return
        }

        // 同じモードを連続で選んだかどうかでログを出し分け、デバッグ時に操作履歴を追いやすくする
        if selectedMode == mode {
            debugLog("TitleScreenView: モードを再選択 -> \(mode.identifier.rawValue)")
        } else {
            debugLog("TitleScreenView: モード切り替え -> \(mode.identifier.rawValue)")
        }

        triggerImmediateStart(for: mode, context: .modeList)
    }

    /// アクセシビリティヒントに表示するメッセージを組み立てる
    /// - Parameters:
    ///   - mode: 説明対象のモード
    ///   - isFreeMode: フリーモードかどうか
    /// - Returns: VoiceOver で読み上げる補足説明
    private func accessibilityHint(for mode: GameMode, isFreeMode: Bool) -> String {
        if isFreeMode {
            return "\(secondaryDescription(for: mode))。レギュレーションを編集して保存すると、その設定でゲームが始まります。"
        } else {
            return "\(secondaryDescription(for: mode))。タップするとすぐにゲームが始まります。"
        }
    }

    /// キャンペーンのステージ選択結果を受け取り、モード反映と開始処理をまとめて行う
    /// - Parameter stage: ユーザーが選択したステージ
    private func handleCampaignStageSelection(_ stage: CampaignStage) {
        debugLog("TitleScreenView: キャンペーンステージを選択 -> \(stage.id.displayCode)")
        let mode = stage.makeGameMode()
        selectedMode = mode
        triggerImmediateStart(for: mode, context: .campaignStageSelector, delayStart: true)
    }

    /// モード概要カード向けの案内文を生成する
    /// - Parameters:
    ///   - mode: 対象モード
    ///   - stage: 紐付くキャンペーンステージ（該当する場合のみ）
    /// - Returns: ユーザーへ表示する導線説明文
    private func startGuidanceText(for mode: GameMode, campaignStage stage: CampaignStage?) -> String {
        switch mode.identifier {
        case .freeCustom:
            return "設定を保存すると、そのレギュレーションでゲームが始まります。"
        case .campaignStage:
            if let stage {
                return "ステージ一覧で \(stage.displayCode) を選ぶと、そのままゲームが始まります。"
            } else {
                return "キャンペーンをタップしてステージを選ぶとゲームが始まります。"
            }
        default:
            return "モードをタップすると、確認なしでゲームが始まります。"
        }
    }

    /// モード概要カードのアクセシビリティラベルを構築する
    /// - Parameter stage: キャンペーンステージ（存在しない場合は nil）
    /// - Returns: VoiceOver 向けに統合した説明文
    private func summaryAccessibilityLabel(for stage: CampaignStage?) -> String {
        var components: [String] = []
        components.append("選択中のモード: \(selectedMode.displayName)")
        if let stage {
            components.append("ステージ \(stage.displayCode) \(stage.title)")
        }
        components.append(primaryDescription(for: selectedMode))
        components.append(secondaryDescription(for: selectedMode))
        components.append("手札スロットは最大 \(selectedMode.handSize) 種類、先読みは \(selectedMode.nextPreviewCount) 枚。\(selectedMode.stackingRuleDetailText)")
        components.append(startGuidanceText(for: selectedMode, campaignStage: stage))
        return components.joined(separator: "。")
    }

    /// 選択されたモードでゲーム開始フローを発火させる共通処理
    /// - Parameters:
    ///   - mode: 開始対象のモード
    ///   - context: ログ出力用のトリガー種別
    ///   - delayStart: `true` の場合は次のメインループまで実行を遅延させる
    private func triggerImmediateStart(for mode: GameMode, context: StartTriggerContext, delayStart: Bool = false) {
        let startAction = {
            debugLog("TitleScreenView: \(context.logDescription) -> ゲーム開始 \(mode.identifier.rawValue)")
            // ページ遷移中であっても開始時にスタックを初期化し、戻る操作の取り残しを防ぐ
            resetNavigationStack()
            selectedMode = mode
            onStart(mode)
        }

        if delayStart {
            DispatchQueue.main.async(execute: startAction)
        } else {
            startAction()
        }
    }

    /// NavigationStack の末尾を 1 ページ分取り除き、手動で戻る挙動を再現する
    private func popNavigationStack() {
        guard navigationPath.count > 0 else { return }
        // ポップ前後の段数を把握して戻る操作が想定通りかを追跡する
        let currentDepth = navigationPath.count
        // 呼び出し元特定の補助情報としてコールスタックの先頭を添える
        let callStackSnippet = Thread.callStackSymbols.prefix(4).joined(separator: " | ")
        debugLog("TitleScreenView: NavigationStack pop実行 -> 現在のスタック数=\(currentDepth) 呼び出し元候補=\(callStackSnippet)")
        navigationPath.removeLast()
        debugLog("TitleScreenView: NavigationStack pop後 -> 変更後のスタック数=\(navigationPath.count)")
    }

    /// NavigationStack を空に戻し、タイトル画面の初期状態へリセットする
    private func resetNavigationStack() {
        guard navigationPath.count > 0 else { return }
        // リセット直前の段数を記録し、スタックを完全に空へ戻したか検証する
        let currentDepth = navigationPath.count
        // 呼び出し元判別のため、直近のコールスタックを添付して予期せぬリセットを特定しやすくする
        let callStackSnippet = Thread.callStackSymbols.prefix(4).joined(separator: " | ")
        debugLog("TitleScreenView: NavigationStack reset実行 -> 現在のスタック数=\(currentDepth) 呼び出し元候補=\(callStackSnippet)")
        // `NavigationPath` から配列へ変更したことで `removeAll()` が利用できるため、単純に全要素を削除して初期状態へ戻す
        navigationPath.removeAll()
        debugLog("TitleScreenView: NavigationStack reset後 -> 変更後のスタック数=\(navigationPath.count)")
    }

    /// ゲーム開始のトリガー元を識別する列挙体
    private enum StartTriggerContext {
        case modeList
        case campaignStageSelector
        case freeModeEditor

        /// ログ出力時に利用する説明文
        var logDescription: String {
            switch self {
            case .modeList:
                return "モード一覧タップ"
            case .campaignStageSelector:
                return "キャンペーンセレクター"
            case .freeModeEditor:
                return "フリーモード編集"
            }
        }
    }

    /// 各モードの主要な特徴を短文で返す
    private func primaryDescription(for mode: GameMode) -> String {
        // GameMode 側で共通ロジックを用意したため、ここでは単純に参照するだけで済む
        return mode.primarySummaryText
    }

    /// ペナルティ量などの補足情報を返す
    private func secondaryDescription(for mode: GameMode) -> String {
        // 手札・先読み・ペナルティの表記も GameMode 側で統一管理する
        return mode.secondarySummaryText
    }
}

// MARK: - レイアウト調整用のヘルパー
private extension TitleScreenView {
    /// 表示するモードの一覧（ビルトイン + フリーモード）
    var availableModes: [GameMode] {
        var modes = GameMode.builtInModes
        modes.append(freeModeStore.makeGameMode())
        return modes
    }

    /// 現在選択中のキャンペーンステージ
    var selectedCampaignStage: CampaignStage? {
        guard selectedMode.identifier == .campaignStage,
              let metadata = selectedMode.campaignMetadataSnapshot else { return nil }
        return campaignLibrary.stage(with: metadata.stageID)
    }

    /// スター獲得状況を表すアイコン列
    /// - Parameter stageID: 対象ステージ
    /// - Returns: 星 3 つ分の表示
    func starIcons(for stageID: CampaignStageID) -> some View {
        let earned = campaignProgressStore.progress(for: stageID)?.earnedStars ?? 0
        return HStack(spacing: 4) {
            ForEach(0..<3, id: \.self) { index in
                Image(systemName: index < earned ? "star.fill" : "star")
                    .foregroundColor(index < earned ? theme.accentPrimary : theme.textSecondary.opacity(0.6))
            }
        }
        .accessibilityLabel("スター獲得数: \(earned) / 3")
    }

    /// 横幅に応じてビューの最大幅を制御し、iPad では中央寄せのカード風レイアウトにする
    var contentMaxWidth: CGFloat? {
        horizontalSizeClass == .regular ? 520 : nil
    }

    /// 端末に合わせて余白を調整する
    var horizontalPadding: CGFloat {
        horizontalSizeClass == .regular ? 80 : 32
    }
}
<|MERGE_RESOLUTION|>--- conflicted
+++ resolved
@@ -1592,7 +1592,6 @@
         let isCampaignSelected = selectedMode.identifier == .campaignStage
         let currentStage = selectedCampaignStage
 
-<<<<<<< HEAD
         return Button {
             // ボタン押下時に NavigationStack へルートを追加し、ページ遷移でステージ一覧を開く
             debugLog("TitleScreenView: キャンペーンセレクター表示要求 (Navigation)")
@@ -1623,9 +1622,7 @@
                 debugLog("TitleScreenView: NavigationStack push後(1フレーム遅延) -> 現在のスタック数=\(deferredDepth)")
             }
         } label: {
-=======
-        return NavigationLink(value: TitleNavigationTarget.campaign) {
->>>>>>> 3b40fa0a
+
             VStack(alignment: .leading, spacing: 6) {
                 HStack {
                     Text("キャンペーン")
