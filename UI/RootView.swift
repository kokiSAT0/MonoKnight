--- conflicted
+++ resolved
@@ -103,14 +103,12 @@
 private struct TitleScreenView: View {
     /// ゲーム開始ボタンが押された際の処理
     let onStart: () -> Void
-<<<<<<< HEAD
+
     /// カラーテーマを用いてライト/ダーク両対応の配色を提供する
     private var theme = AppTheme()
-=======
-    /// 遊び方シートの表示状態を保持するフラグ
-    /// - Note: ボタンのタップで true にしてモーダルを開く
+
     @State private var isPresentingHowToPlay: Bool = false
->>>>>>> 256a32a9
+
 
     var body: some View {
         VStack(spacing: 28) {
