--- conflicted
+++ resolved
@@ -45,13 +45,10 @@
     /// ガイドモードのオン/オフを永続化し、盤面ハイライト表示を制御する
     @AppStorage("guide_mode_enabled") private var guideModeEnabled: Bool = true
     /// 手札の並び替え方式。設定変更時に GameCore へ伝搬する
-<<<<<<< HEAD
+
     /// - Note: 監視系ロジックを切り出した `GameView+Observers` でも値を参照する必要があるため、
     ///         デフォルトのアクセスレベル（internal）を維持し、モジュール内の別ファイル拡張からも安全に共有できるようにしている。
-=======
-    /// - Note: 監視系ロジックを切り出した `GameView+Observers` からも参照するため、
-    ///         `internal`（デフォルト）を維持してファイルを跨ぐ拡張からも利用できるようにしている。
->>>>>>> 3b09378f
+
     @AppStorage(HandOrderingStrategy.storageKey) var handOrderingRawValue: String = HandOrderingStrategy.insertionOrder.rawValue
     /// 手札や NEXT の位置をマッチングさせるための名前空間
     /// - Note: レイアウト拡張（GameView+Layout）でも利用するため、アクセスレベルを internal（デフォルト）で共有する。
