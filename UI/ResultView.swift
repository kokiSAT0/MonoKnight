import SwiftUI
import UIKit  // ハプティクス用フレームワーク

/// ゲーム終了時の結果を表示するビュー
/// 手数・ベスト記録・各種ボタンをまとめて配置する
@MainActor
struct ResultView: View {
    /// 今回のプレイで実際に移動した回数
    let moveCount: Int

    /// ペナルティで加算された手数
    let penaltyCount: Int

    /// 再戦処理を外部から受け取るクロージャ
    let onRetry: () -> Void

    /// Game Center 連携を扱うサービス（プロトコル型で受け取る）
    /// `init` 時にのみ代入し、以後は再代入しないがテスト用に差し替えられるよう `var` で定義
    private var gameCenterService: GameCenterServiceProtocol
    /// 広告表示を扱うサービス（プロトコル型で受け取る）
    /// 上記と同じく `init` で注入し、必要に応じてモックに差し替え可能にする
    private var adsService: AdsServiceProtocol

    /// ベスト手数を `UserDefaults` に保存する
    @AppStorage("best_moves_5x5") private var bestMoves: Int = .max
    /// ハプティクスを有効にするかどうかの設定値
    @AppStorage("haptics_enabled") private var hapticsEnabled: Bool = true

    /// 新記録を達成したかどうかを管理するステート
    @State private var isNewBest: Bool = false

    /// 新記録達成時に比較用として保持する旧ベスト値（存在しない場合は nil）
    @State private var previousBest: Int?

    /// デフォルト実装のサービスを安全に取得するためのコンビニエンスイニシャライザ
    /// - NOTE: Swift 6 で厳格化されたコンカレンシーモデルに対応するため、`@MainActor` 上でシングルトンへアクセスする
    init(
        moveCount: Int,
        penaltyCount: Int,
        onRetry: @escaping () -> Void
    ) {
        self.init(
            moveCount: moveCount,
            penaltyCount: penaltyCount,
            onRetry: onRetry,
            gameCenterService: GameCenterService.shared,
            adsService: AdsService.shared
        )
    }

    init(
        moveCount: Int,
        penaltyCount: Int,
        onRetry: @escaping () -> Void,
<<<<<<< HEAD
        gameCenterService: GameCenterServiceProtocol,
        adsService: AdsServiceProtocol
=======
        gameCenterService: GameCenterServiceProtocol? = nil,
        adsService: AdsServiceProtocol? = nil
>>>>>>> 000f530f
    ) {
        // `@MainActor` に隔離されたシングルトンへ安全にアクセスするため、
        // Swift 6 の規約に合わせてここで依存解決を行う。
        let resolvedGameCenterService = gameCenterService ?? GameCenterService.shared
        let resolvedAdsService = adsService ?? AdsService.shared

        self.moveCount = moveCount
        self.penaltyCount = penaltyCount
        self.onRetry = onRetry
        self.gameCenterService = resolvedGameCenterService
        self.adsService = resolvedAdsService
    }

    var body: some View {
        VStack(spacing: 24) {
            // MARK: - 合計手数と新記録バッジ
            VStack(spacing: 12) {
                Text("合計手数: \(totalMoves)")
                    .font(.title)
                    .padding(.top, 32)

                // 新記録時のみアニメーション付きのバッジを表示
                if isNewBest {
                    TimelineView(.animation) { context in
                        // TimelineView の時刻から簡易的な脈動アニメーションを生成
                        let progress = sin(context.date.timeIntervalSinceReferenceDate * 2.6)
                        let scale = 1.0 + 0.08 * progress

                        Text("新記録！")
                            .font(.headline.weight(.bold))
                            .foregroundColor(.yellow)
                            .padding(.horizontal, 16)
                            .padding(.vertical, 8)
                            .background(
                                Capsule()
                                    .fill(Color.yellow.opacity(0.18))
                                    .overlay(
                                        Capsule()
                                            .stroke(Color.yellow.opacity(0.55), lineWidth: 1)
                                    )
                            )
                            .scaleEffect(scale)
                            .accessibilityLabel("新記録を達成")
                    }
                    .transition(.scale.combined(with: .opacity))
                }

                // MARK: - ベスト記録表示（未記録の場合は '-'）
                Text("ベスト: \(bestMovesText)")
                    .font(.headline)

                // 新旧の比較説明を追加し、振り返りの文脈を与える
                if let description = bestComparisonDescription {
                    Text(description)
                        .font(.subheadline)
                        .foregroundColor(.secondary)
                        .multilineTextAlignment(.center)
                        .transition(.opacity)
                }
            }

            // MARK: - リトライボタン
            Button(action: {
                // 設定が有効なら成功フィードバックを発火
                if hapticsEnabled {
                    UINotificationFeedbackGenerator().notificationOccurred(.success)
                }
                onRetry()
            }) {
                Text("リトライ")
                    .frame(maxWidth: .infinity)
            }
            .buttonStyle(.borderedProminent)

            // MARK: - Game Center ランキングボタン
            Button(action: {
                // 設定が有効なら成功フィードバックを発火
                if hapticsEnabled {
                    UINotificationFeedbackGenerator().notificationOccurred(.success)
                }
                gameCenterService.showLeaderboard()
            }) {
                Text("ランキング")
                    .frame(maxWidth: .infinity)
            }
            .buttonStyle(.bordered)

            // MARK: - 手数の内訳テーブル
            VStack(alignment: .leading, spacing: 12) {
                Text("手数の内訳")
                    .font(.headline)
                    .padding(.top, 8)

                Grid(alignment: .leading, horizontalSpacing: 12, verticalSpacing: 8) {
                    GridRow {
                        Text("移動回数")
                            .font(.subheadline)
                            .foregroundStyle(.secondary)
                        Text("\(moveCount) 手")
                            .font(.body)
                    }

                    GridRow {
                        Text("ペナルティ加算")
                            .font(.subheadline)
                            .foregroundStyle(.secondary)
                        Text("\(penaltyCount) 手")
                            .font(.body)
                    }

                    Divider()
                        .gridCellColumns(2)

                    GridRow {
                        Text("合計")
                            .font(.subheadline.weight(.semibold))
                        Text("\(totalMoves) 手")
                            .font(.body.weight(.semibold))
                    }
                }
            }

            // MARK: - ShareLink で結果共有を促す
            ShareLink(item: shareMessage) {
                Label("結果を共有", systemImage: "square.and.arrow.up")
                    .frame(maxWidth: .infinity)
            }
            .buttonStyle(.bordered)

            // MARK: - 広告の読み込み表示
            // 実広告はインタースティシャルで別画面表示されるため、ここでは状況のみを示す
            Text("広告を読み込んでいます…")
                .font(.footnote)
                .foregroundStyle(.secondary)
                .frame(maxWidth: .infinity)
                .padding(.vertical, 12)
        }
        .padding()
        .onAppear {
            // ビュー表示時に広告表示をトリガー
            adsService.showInterstitial()
            // ベスト記録の更新を判定
            updateBest()
        }
    }

    /// ベスト記録を表示用の文字列に変換
    private var bestMovesText: String {
        bestMoves == .max ? "-" : String(bestMoves)
    }

    /// 合計手数を計算するヘルパー
    private var totalMoves: Int {
        moveCount + penaltyCount
    }

    /// ShareLink へ渡す共有メッセージを生成
    private var shareMessage: String {
        let penaltyText = penaltyCount == 0 ? "ペナルティなし" : "ペナルティ +\(penaltyCount) 手"
        return "MonoKnight 5x5 クリア！合計 \(totalMoves) 手（移動 \(moveCount) 手 / \(penaltyText)）"
    }

    /// 新記録達成時の説明文を生成（旧ベストと比較する）
    private var bestComparisonDescription: String? {
        guard isNewBest else { return nil }

        if let previousBest {
            let diff = previousBest - totalMoves
            // 旧ベストより何手短縮できたのかを明示
            return "これまでのベスト \(previousBest) 手 → 今回 \(totalMoves) 手（\(diff) 手 更新）"
        } else {
            // 初回登録時は比較対象が無いため、その旨を明示
            return "初めてのベスト記録が登録されました"
        }
    }

    /// ベスト記録を更新する
    private func updateBest() {
        // 更新前のベストを保持して比較テキストに利用
        previousBest = bestMoves == .max ? nil : bestMoves

        // 今回の合計手数と既存ベストを比較して更新するか判定
        if totalMoves < bestMoves {
            bestMoves = totalMoves

            // 視覚的なアニメーションとハプティクスを新記録時に限定して発火
            withAnimation(.spring(response: 0.45, dampingFraction: 0.82)) {
                isNewBest = true
            }
            if hapticsEnabled {
                UINotificationFeedbackGenerator().notificationOccurred(.success)
            }
        } else {
            withAnimation(.easeOut(duration: 0.2)) {
                isNewBest = false
            }
        }
    }
}

struct ResultView_Previews: PreviewProvider {
    static var previews: some View {
        ResultView(
            moveCount: 24,
            penaltyCount: 6,
            onRetry: {},
            gameCenterService: GameCenterService.shared,
            adsService: AdsService.shared
        )
    }
}


#Preview {
    ResultView(moveCount: 24, penaltyCount: 6, onRetry: {})
}<|MERGE_RESOLUTION|>--- conflicted
+++ resolved
@@ -52,13 +52,10 @@
         moveCount: Int,
         penaltyCount: Int,
         onRetry: @escaping () -> Void,
-<<<<<<< HEAD
+
         gameCenterService: GameCenterServiceProtocol,
         adsService: AdsServiceProtocol
-=======
-        gameCenterService: GameCenterServiceProtocol? = nil,
-        adsService: AdsServiceProtocol? = nil
->>>>>>> 000f530f
+
     ) {
         // `@MainActor` に隔離されたシングルトンへ安全にアクセスするため、
         // Swift 6 の規約に合わせてここで依存解決を行う。
