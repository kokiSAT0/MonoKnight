import Foundation
import UIKit
import SwiftUI
import AppTrackingTransparency
import GoogleMobileAds

// MARK: - Protocol
protocol AdsServiceProtocol: AnyObject {
    func showInterstitial()
    func resetPlayFlag()
    func disableAds()
    func requestTrackingAuthorization() async
    func requestConsentIfNeeded() async
    func refreshConsentStatus() async
}

// MARK: - Google Mobile Ads 実装
@MainActor
final class AdsService: NSObject, ObservableObject, AdsServiceProtocol, FullScreenContentDelegate {
    /// Info.plist に定義するキー名をまとめる
    private enum InfoPlistKey {
        static let applicationIdentifier = "GADApplicationIdentifier"
        static let interstitialAdUnitID = "GADInterstitialAdUnitID"
    }

    /// シングルトンでサービスを共有
    static let shared = AdsService()

    @AppStorage("remove_ads") private var removeAds: Bool = false
    @AppStorage("haptics_enabled") private var hapticsEnabled: Bool = true
    /// UMP の同意結果から非パーソナライズ広告を求めるかどうか
    @AppStorage("ads_should_use_npa") private var shouldUseNPA: Bool = false

    /// インタースティシャル広告のキャッシュ
    private var interstitial: InterstitialAd?
    /// 直近に広告を表示した日時（頻度制御用）
    private var lastInterstitialDate: Date?
    /// 1プレイ1回の制御フラグ
    private var hasShownInCurrentPlay: Bool = false
    /// 重複読み込みを避けるためのフラグ
    private var isLoadingAd: Bool = false
    /// リトライを後続に送るための Task
    private var retryTask: Task<Void, Never>?
    /// 広告自体を停止するフラグ（IAP などで利用）
    private var adsDisabled: Bool = false

    /// Info.plist から読み取ったインタースティシャル広告ユニット ID（空文字ならロードしない）
    private let interstitialAdUnitID: String
    /// アプリ ID と広告ユニット ID が両方揃っているかどうか
    private let hasValidAdConfiguration: Bool

    /// 失敗時に再読み込みを試みるまでの秒数
    private let retryDelay: TimeInterval = 30

    private override init() {
        let applicationIdentifier = (Bundle.main.object(forInfoDictionaryKey: InfoPlistKey.applicationIdentifier) as? String)?
            .trimmingCharacters(in: .whitespacesAndNewlines) ?? ""
        if applicationIdentifier.isEmpty {
            assertionFailure("Info.plist に GADApplicationIdentifier が設定されていません。Config/Local.xcconfig で本番値を指定してください。")
        }

        let interstitialIdentifier = (Bundle.main.object(forInfoDictionaryKey: InfoPlistKey.interstitialAdUnitID) as? String)?
            .trimmingCharacters(in: .whitespacesAndNewlines) ?? ""
        if interstitialIdentifier.isEmpty {
            assertionFailure("Info.plist に GADInterstitialAdUnitID が設定されていません。Config/Local.xcconfig で本番値を指定してください。")
        }

        self.interstitialAdUnitID = interstitialIdentifier
        self.hasValidAdConfiguration = !applicationIdentifier.isEmpty && !interstitialIdentifier.isEmpty
        super.init()
        guard hasValidAdConfiguration else { return }

<<<<<<< HEAD
        // SDK 初期化。sharedInstance は v11 以降でメソッドではなくプロパティになったため () を付けない
        GADMobileAds.sharedInstance.start(completionHandler: nil)
=======
        // SDK 初期化。Swift 6 では `nil` を渡すと型推論ができずビルドエラーになるため、
        // ここでは結果を利用しない空クロージャを渡して初期化を完了させる。
        GADMobileAds.sharedInstance().start { _ in
            // 現時点では初期化結果を用いないが、将来ログ等を追加する余地を残すため空実装としておく。
        }
>>>>>>> 9586e1df
        // 初期化直後から広告読み込みを開始（非同期で走らせる）
        Task { [weak self] in
            await MainActor.run { self?.loadInterstitial() }
        }
    }

    deinit {
        // Task がぶら下がったままだと不要なリトライが残るため解放
        retryTask?.cancel()
    }

    func requestTrackingAuthorization() async {
        guard ATTrackingManager.trackingAuthorizationStatus == .notDetermined else { return }
        _ = await ATTrackingManager.requestTrackingAuthorization()
    }

    func requestConsentIfNeeded() async {
        // UMP SDK 導入前のプレースホルダー。導入後に同意フォームを表示する
    }

    func refreshConsentStatus() async {
        // 将来的に UMP の同意状態を再取得する処理を実装する
    }

    func showInterstitial() {
        // IAP や設定で完全に無効化されている場合は何もしない
        guard !adsDisabled, !removeAds else { return }

        // インターバルや 1 プレイ 1 回の制御に引っかかったら終了
        guard canShowByTime(), !hasShownInCurrentPlay else { return }

        guard let scene = UIApplication.shared.connectedScenes.first as? UIWindowScene,
              let root = scene.windows.first?.rootViewController else {
            // RootViewController が取得できなかった場合も次の読み込みだけは仕掛ける
            Task { [weak self] in
                await MainActor.run { self?.loadInterstitial() }
            }
            return
        }

        guard let interstitial else {
            // キャッシュが無ければ即座に再読み込みを開始
            Task { [weak self] in
                await MainActor.run { self?.loadInterstitial() }
            }
            return
        }

        interstitial.present(fromRootViewController: root)
        if hapticsEnabled {
            UINotificationFeedbackGenerator().notificationOccurred(.warning)
        }
        lastInterstitialDate = Date()
        hasShownInCurrentPlay = true
        // 同じ広告を再利用しないように破棄
        self.interstitial = nil
    }

    func resetPlayFlag() {
        hasShownInCurrentPlay = false
    }

    func disableAds() {
        adsDisabled = true
        interstitial = nil
        retryTask?.cancel()
        retryTask = nil
    }

    /// インタースティシャル広告を読み込むヘルパー
    private func loadInterstitial() {
        guard hasValidAdConfiguration,
              !adsDisabled,
              !removeAds,
              !isLoadingAd,
              interstitial == nil else { return }

        isLoadingAd = true

        // Google Mobile Ads SDK v11 以降では名前空間が `GoogleMobileAds` に変更されたが、リクエスト生成は `GADRequest()` で行う
        // （モジュール名をそのまま呼び出すとコンパイルエラーになるため注意）
        let request = GADRequest()
        if shouldUseNPA {
            // UMP の結果に従い非パーソナライズ広告をリクエスト
            let extras = Extras()
            extras.additionalParameters = ["npa": "1"]
            request.register(extras)
        }

        InterstitialAd.load(withAdUnitID: interstitialAdUnitID, request: request) { [weak self] ad, error in
            Task { [weak self] in
                await MainActor.run {
                    guard let self else { return }
                    self.isLoadingAd = false

                    if let error {
                        // DEBUG ビルドでは原因を追いやすいようログ出力
                        debugError(error, message: "インタースティシャル広告の読み込みに失敗")
                        self.scheduleRetry()
                        return
                    }

                    guard !self.adsDisabled, !self.removeAds else { return }
                    self.interstitial = ad
                    self.interstitial?.fullScreenContentDelegate = self
                    // 成功したのでリトライは不要
                    self.retryTask?.cancel()
                    self.retryTask = nil
                }
            }
        }
    }

    /// 再読み込みを一定時間後に行う
    private func scheduleRetry() {
        guard !adsDisabled else { return }
        retryTask?.cancel()
        retryTask = Task { [weak self] in
            let delay = UInt64(retryDelay * 1_000_000_000)
            try? await Task.sleep(nanoseconds: delay)
            await MainActor.run { self?.loadInterstitial() }
        }
    }

    /// 最低 90 秒のインターバルを満たしているかどうか
    private func canShowByTime() -> Bool {
        guard let last = lastInterstitialDate else { return true }
        return Date().timeIntervalSince(last) >= 90
    }

    // MARK: - FullScreenContentDelegate

    func adDidDismissFullScreenContent(_ ad: FullScreenPresentingAd) {
        // 閉じたタイミングで次の広告を読み込む
        Task { [weak self] in
            await MainActor.run { self?.loadInterstitial() }
        }
    }

    func ad(_ ad: FullScreenPresentingAd, didFailToPresentFullScreenContentWithError error: Error) {
        debugError(error, message: "インタースティシャル広告の表示に失敗")
        interstitial = nil
        scheduleRetry()
    }
}<|MERGE_RESOLUTION|>--- conflicted
+++ resolved
@@ -70,16 +70,15 @@
         super.init()
         guard hasValidAdConfiguration else { return }
 
-<<<<<<< HEAD
         // SDK 初期化。sharedInstance は v11 以降でメソッドではなくプロパティになったため () を付けない
         GADMobileAds.sharedInstance.start(completionHandler: nil)
-=======
+
         // SDK 初期化。Swift 6 では `nil` を渡すと型推論ができずビルドエラーになるため、
         // ここでは結果を利用しない空クロージャを渡して初期化を完了させる。
         GADMobileAds.sharedInstance().start { _ in
             // 現時点では初期化結果を用いないが、将来ログ等を追加する余地を残すため空実装としておく。
         }
->>>>>>> 9586e1df
+
         // 初期化直後から広告読み込みを開始（非同期で走らせる）
         Task { [weak self] in
             await MainActor.run { self?.loadInterstitial() }
