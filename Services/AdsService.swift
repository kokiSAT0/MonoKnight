--- conflicted
+++ resolved
@@ -70,12 +70,11 @@
         super.init()
         guard hasValidAdConfiguration else { return }
 
-<<<<<<< HEAD
         // SDK 初期化。MobileAds.sharedInstance は v11 以降でメソッドからプロパティへ変更されたため () を付けない。
         // Swift 6 では `nil` を渡すと型推論ができずビルドエラーになるため、空のクロージャで完了ハンドラを明示する。
         MobileAds.sharedInstance.start { _ in
             // 現状は初期化結果を使用していないが、将来的にログ出力や計測を行う余地を残すため空実装としておく。
-=======
+
         // SDK 初期化。sharedInstance は v11 以降でメソッドではなくプロパティになったため () を付けない。
         // Swift 6 では completionHandler に nil を渡すと型推論ができずコンパイルエラーとなるので、
         // ここでは何もしない空クロージャを渡して初期化を完了させる。
@@ -90,7 +89,6 @@
         mobileAds.start { _ in
             // 現時点では初期化結果を用いないが、将来ログ等を追加する余地を残すため空実装としておく。
 
->>>>>>> ce29153d
         }
 
         // 初期化直後から広告読み込みを開始（非同期で走らせる）
