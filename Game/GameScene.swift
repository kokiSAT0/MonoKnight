#if canImport(SpriteKit)
import SpriteKit
#if canImport(UIKit)
import UIKit
#endif
import SwiftUI

/// GameCore とのやり取りのためのプロトコル
/// - ゲームロジック側で実装し、タップされたマスに対する移動処理を担当する
protocol GameCoreProtocol: AnyObject {
    /// 指定されたマスをタップした際に呼び出される
    /// - Parameter point: タップされたマスの座標
    func handleTap(at point: GridPoint)
}

/// 盤面と駒を描画し、タップ入力を GameCore に渡すシーン
class GameScene: SKScene {
    /// ゲームロジックを保持する参照
    weak var gameCore: GameCoreProtocol?

    /// 現在の盤面状態
    private var board = Board()

    /// SpriteKit 内で利用するテーマ（SwiftUI 環境が無いので手動で適用する）
    private var theme = AppTheme(colorScheme: .light)

    /// 1 マスのサイズ
    private var tileSize: CGFloat = 0

    /// グリッドの左下原点
    private var gridOrigin: CGPoint = .zero

    /// 各マスに対応するノードを保持
    private var tileNodes: [GridPoint: SKShapeNode] = [:]

    /// ガイドモードで使用するハイライトノードのキャッシュ
    private var guideHighlightNodes: [GridPoint: SKShapeNode] = [:]

    /// 駒を表すノード
    private var knightNode: SKShapeNode?

    /// 現在の駒の位置
    /// - NOTE: アクセシビリティ情報更新時に参照する
    private var knightPosition: GridPoint = .center

    #if canImport(UIKit)
    /// VoiceOver で読み上げるための要素配列
    private var accessibilityElementsCache: [UIAccessibilityElement] = []

    /// VoiceOver 用に各マスを表すクラス
    /// - ダブルタップで該当マスを GameCore に伝達する
    private final class TileAccessibilityElement: UIAccessibilityElement {
        /// 対象マスの座標
        let point: GridPoint
        /// 親となるシーンへの弱参照
        weak var owner: GameScene?
        /// 初期化
        init(point: GridPoint, owner: GameScene) {
            self.point = point
            self.owner = owner
            super.init(accessibilityContainer: owner)
        }
        /// VoiceOver の操作に反応してタップを伝達
        override func accessibilityActivate() -> Bool {
            owner?.gameCore?.handleTap(at: point)
            return true
        }
    }
    #endif

    // MARK: - シーン初期化

    override func didMove(to view: SKView) {
        super.didMove(to: view)

        /// マスのサイズと原点を計算
        calculateLayout()

        /// グリッドと駒を生成
        setupGrid()
        setupKnight()

        /// 現在保持しているテーマを適用し、初期色を決定
        applyTheme(theme)

        /// アクセシビリティ情報を初期化
        updateAccessibilityElements()
    }

    /// 画面サイズからマスのサイズと原点を算出する
    private func calculateLayout() {
        let length = min(size.width, size.height)
        tileSize = length / CGFloat(Board.size)
        let offsetX = (size.width - tileSize * CGFloat(Board.size)) / 2
        let offsetY = (size.height - tileSize * CGFloat(Board.size)) / 2
        gridOrigin = CGPoint(x: offsetX, y: offsetY)
    }

    /// 5×5 のグリッドを描画
    private func setupGrid() {
        for y in 0..<Board.size {
            for x in 0..<Board.size {
                let rect = CGRect(
                    x: gridOrigin.x + CGFloat(x) * tileSize,
                    y: gridOrigin.y + CGFloat(y) * tileSize,
                    width: tileSize,
                    height: tileSize
                )
                let node = SKShapeNode(rect: rect)
                node.strokeColor = theme.skBoardGridLine
                node.lineWidth = 1
                node.fillColor = theme.skBoardTileUnvisited
                addChild(node)
                let point = GridPoint(x: x, y: y)
                tileNodes[point] = node
                // テストプレイ時の没入感を損なわないよう、デバッグ用の座標ラベルは描画しない
            }
        }
    }

    /// 駒を生成して中央に配置
    private func setupKnight() {
        let radius = tileSize * 0.4
        let node = SKShapeNode(circleOfRadius: radius)
        node.fillColor = theme.skBoardKnight
        node.strokeColor = .clear
        node.position = position(for: GridPoint.center)
        node.zPosition = 2  // ガイドハイライトより前面に表示して駒が埋もれないようにする
        addChild(node)
        knightNode = node
    }

    /// 指定座標に対応するシーン上の位置を返す
    /// - Parameter point: グリッド座標
    /// - Returns: シーン上の中心座標
    private func position(for point: GridPoint) -> CGPoint {
        let x = gridOrigin.x + CGFloat(point.x) * tileSize + tileSize / 2
        let y = gridOrigin.y + CGFloat(point.y) * tileSize + tileSize / 2
        return CGPoint(x: x, y: y)
    }

    /// 盤面の状態を更新し、踏破済みマスの色を反映する
    /// - Parameter board: 新しい盤面
    func updateBoard(_ board: Board) {
        self.board = board
        updateTileColors()
        // 盤面更新に応じてアクセシビリティ要素も再構築
        updateAccessibilityElements()
    }

    /// 各マスの色を踏破状態に合わせて更新する
    private func updateTileColors() {
        for (point, node) in tileNodes {
            if board.isVisited(point) {
                node.fillColor = theme.skBoardTileVisited
            } else {
                node.fillColor = theme.skBoardTileUnvisited
            }
        }
        // タイル色が変わった際もガイドハイライトの色味を再評価して自然なバランスを保つ
        updateGuideHighlightColors()
    }

    /// ガイドモードで指定されたマスにハイライトを表示する
    /// - Parameter points: 発光させたい盤面座標の集合
    func updateGuideHighlights(_ points: Set<GridPoint>) {
        // 盤外座標が渡されても安全に無視できるよう、盤面内に限定した集合を用意
        let validPoints = Set(points.filter { board.contains($0) })

        // 既存ハイライトのうち対象外になったものを削除
        for (point, node) in guideHighlightNodes where !validPoints.contains(point) {
            node.removeFromParent()
            guideHighlightNodes.removeValue(forKey: point)
        }

        // 必要なマスへハイライトを再構成
        for point in validPoints {
            if let node = guideHighlightNodes[point] {
                configureGuideHighlightNode(node, for: point)
            } else {
                let node = SKShapeNode()
                configureGuideHighlightNode(node, for: point)
                addChild(node)
                guideHighlightNodes[point] = node
            }
        }
    }

    /// 既存のハイライトノードを現在のテーマとマスサイズに合わせて更新
    private func updateGuideHighlightColors() {
        for (point, node) in guideHighlightNodes {
            configureGuideHighlightNode(node, for: point)
        }
    }

    /// ハイライトノードへ共通のスタイルと位置を適用する
    /// - Parameters:
    ///   - node: 更新対象のノード
    ///   - point: 対応する盤面座標
    private func configureGuideHighlightNode(_ node: SKShapeNode, for point: GridPoint) {
        // 枠線の外側がマス境界を超えないよう、線幅に応じて矩形を補正する
        let strokeWidth = max(tileSize * 0.06, 2.0)
        // SpriteKit の座標系ではノード中心が (0,0) なので、原点からタイル半分を引いた矩形を起点にする
        let baseRect = CGRect(
            x: -tileSize / 2,
            y: -tileSize / 2,
            width: tileSize,
            height: tileSize
        )
        // rect.insetBy を用い、線幅の半分だけ内側に寄せて外周がグリッド線とぴったり接するよう調整
        let adjustedRect = baseRect.insetBy(dx: strokeWidth / 2, dy: strokeWidth / 2)
        node.path = CGPath(rect: adjustedRect, transform: nil)

        let baseColor = theme.skBoardGuideHighlight
        // 充填色は透過させ、枠線のみに集中させて過度な塗りつぶしを避ける
        node.fillColor = SKColor.clear
        node.strokeColor = baseColor.withAlphaComponent(0.88)
        node.lineWidth = strokeWidth
        node.glowWidth = 0
<<<<<<< HEAD
        // 角をシャープに保つために角丸設定を無効化し、SpriteKit のデフォルトより明示的にミタージョインを指定する
        node.lineJoin = .miter
        // lineJoin をミターにした際にエッジが過度に尖らないよう、適度な上限値を設ける
        node.miterLimit = 2.5
        // 終端も角を丸めず、グリッドの直線的な印象を優先する
=======
        // 角を鋭角に保つことで、盤面の直線基調と整合するようにする
        node.lineJoin = .miter
>>>>>>> a777e140
        node.lineCap = .square
        node.position = position(for: point)
        node.zPosition = 1  // タイルより前面、駒より背面で控えめに表示
        // アンチエイリアスを無効化し、ライト/ダーク両テーマで滲まないシャープな輪郭にする
        node.isAntialiased = false
        node.blendMode = .alpha
    }

    /// テーマを SpriteKit のノードへ適用し、背景や各マスの色を更新する
    /// - Parameter theme: ライト/ダークごとに調整されたアプリ共通テーマ
    func applyTheme(_ theme: AppTheme) {
        // SwiftUI 側で生成されたテーマを保持し、今後の色更新にも使えるようにする
        self.theme = theme

        // シーン全体の背景色を更新
        backgroundColor = theme.skBoardBackground

        // 既存のグリッド線や駒の色を一括で更新
        for node in tileNodes.values {
            node.strokeColor = theme.skBoardGridLine
        }
        knightNode?.fillColor = theme.skBoardKnight

        // 踏破状態による塗り分けもテーマに合わせて再適用
        updateTileColors()

        // ガイドハイライトも最新のテーマ色へ刷新
        updateGuideHighlightColors()
    }

    /// 駒を指定座標へ移動する
    /// - Parameter point: 移動先の座標
    func moveKnight(to point: GridPoint) {
        let destination = position(for: point)
        let move = SKAction.move(to: destination, duration: 0.2)
        knightNode?.run(move)
        // 現在位置を保持し、アクセシビリティ情報を更新
        knightPosition = point
        updateAccessibilityElements()
    }

    // MARK: - タップ処理

    override func touchesEnded(_ touches: Set<UITouch>, with event: UIEvent?) {
        guard let touch = touches.first else { return }
        let location = touch.location(in: self)
        guard let point = gridPoint(from: location) else { return }
        gameCore?.handleTap(at: point)
    }

    /// シーン上の座標からグリッド座標を算出する
    /// - Parameter location: シーン上のタッチ位置
    /// - Returns: 対応するマスの座標。盤外なら nil。
    private func gridPoint(from location: CGPoint) -> GridPoint? {
        let x = Int((location.x - gridOrigin.x) / tileSize)
        let y = Int((location.y - gridOrigin.y) / tileSize)
        let point = GridPoint(x: x, y: y)
        return board.contains(point) ? point : nil
    }

    #if canImport(UIKit)
    /// VoiceOver 用のアクセシビリティ要素を再構築
    private func updateAccessibilityElements() {
        var elements: [UIAccessibilityElement] = []
        for y in 0..<Board.size {
            for x in 0..<Board.size {
                let point = GridPoint(x: x, y: y)
                let element = TileAccessibilityElement(point: point, owner: self)
                // シーン内でのフレームを設定し、フォーカス位置を合わせる
                element.accessibilityFrameInContainerSpace = CGRect(
                    x: gridOrigin.x + CGFloat(x) * tileSize,
                    y: gridOrigin.y + CGFloat(y) * tileSize,
                    width: tileSize,
                    height: tileSize
                )
                // 状態に応じた読み上げ内容を生成
                if point == knightPosition {
                    let visitedText = board.isVisited(point) ? "踏破済み" : "未踏破"
                    element.accessibilityLabel = "駒あり " + visitedText
                } else {
                    element.accessibilityLabel = board.isVisited(point) ? "踏破済み" : "未踏破"
                }
                element.accessibilityTraits = [.button]
                elements.append(element)
            }
        }
        accessibilityElementsCache = elements
    }

    /// GameScene をアクセシビリティコンテナとして扱う
    override var accessibilityElements: [Any]? {
        get { accessibilityElementsCache }
        set { }
    }
    #else
    // UIKit が利用できない環境では空実装
    private func updateAccessibilityElements() {}
    #endif
}
#endif
<|MERGE_RESOLUTION|>--- conflicted
+++ resolved
@@ -217,16 +217,13 @@
         node.strokeColor = baseColor.withAlphaComponent(0.88)
         node.lineWidth = strokeWidth
         node.glowWidth = 0
-<<<<<<< HEAD
+
         // 角をシャープに保つために角丸設定を無効化し、SpriteKit のデフォルトより明示的にミタージョインを指定する
         node.lineJoin = .miter
         // lineJoin をミターにした際にエッジが過度に尖らないよう、適度な上限値を設ける
         node.miterLimit = 2.5
         // 終端も角を丸めず、グリッドの直線的な印象を優先する
-=======
-        // 角を鋭角に保つことで、盤面の直線基調と整合するようにする
-        node.lineJoin = .miter
->>>>>>> a777e140
+
         node.lineCap = .square
         node.position = position(for: point)
         node.zPosition = 1  // タイルより前面、駒より背面で控えめに表示
