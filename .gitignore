--- conflicted
+++ resolved
@@ -69,10 +69,7 @@
 
 # VSCode の個別設定を除外
 .vscode/
-<<<<<<< HEAD
 
-# 開発者ごとの個別設定ファイル
-=======
 # macOS のメタデータを除外
 .DS_Store
 
@@ -83,5 +80,3 @@
 .swiftpm/
 
 # ローカル環境ごとの機密設定ファイルを除外
->>>>>>> 1cfd0485
-Config/Local.xcconfig